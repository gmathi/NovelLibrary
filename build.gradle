--- conflicted
+++ resolved
@@ -2,10 +2,7 @@
 
 buildscript {
     ext.kotlin_version = '1.2.10'
-<<<<<<< HEAD
-=======
 
->>>>>>> da90f279
     repositories {
         mavenCentral()
         maven { url "https://maven.google.com" }
