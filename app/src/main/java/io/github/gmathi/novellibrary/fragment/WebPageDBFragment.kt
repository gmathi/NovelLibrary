--- conflicted
+++ resolved
@@ -73,7 +73,7 @@
 
         val activity = activity as? ReaderDBPagerActivity ?: return
 
-        //Show the menu button on scroll
+        // Show the menu button on scroll
         if (Build.VERSION.SDK_INT >= Build.VERSION_CODES.M && dataCenter.isReaderModeButtonVisible)
             readerWebView.setOnScrollChangeListener { _, _, scrollY, _, oldScrollY ->
                 if (scrollY > oldScrollY && scrollY > 0) activity.menuNav.visibility = View.GONE
@@ -100,7 +100,7 @@
         }
 
 
-        //Load data from webPage in to webView
+        // Load data from webPage into webView
         loadData()
         swipeRefreshLayout.setOnRefreshListener { loadData(true) }
 
@@ -196,19 +196,13 @@
 
     private fun loadData(liveFromWeb: Boolean = false) {
         doc = null
-<<<<<<< HEAD
 
         readerWebView.apply {
             stopLoading()
             loadUrl("about:blank")
         }
 
-        if (webPage?.filePath != null) {
-=======
-        readerWebView.stopLoading()
-        readerWebView.clearView()
-        if (webPage?.filePath != null && !liveFromWeb)
->>>>>>> 223514ed
+        if (webPage?.filePath != null && !liveFromWeb) {
             loadFromFile()
         } else {
             loadFromWeb()
