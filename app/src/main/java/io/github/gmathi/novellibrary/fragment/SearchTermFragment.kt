--- conflicted
+++ resolved
@@ -133,35 +133,10 @@
         itemView.novelImageView.setImageResource(android.R.color.transparent)
 
         if (item.imageUrl != null) {
-<<<<<<< HEAD
-            val file = File(activity?.filesDir, Constants.IMAGES_DIR_NAME + "/" + Uri.parse(item.imageUrl).getFileName())
-            if (file.exists())
-                item.imageFilePath = file.path
-
-            if (item.imageFilePath == null) {
-                Glide.with(this).asBitmap().load(item.imageUrl).into(object : SimpleTarget<Bitmap>() {
-                    override fun onResourceReady(bitmap: Bitmap?, transition: Transition<in Bitmap>?) {
-                        itemView.novelImageView.setImageBitmap(bitmap)
-                        Thread(Runnable {
-                            try {
-                                val os = FileOutputStream(file)
-                                bitmap?.compress(Bitmap.CompressFormat.JPEG, 100, os)
-                                item.imageFilePath = file.path
-                            } catch (e: Exception) {
-                                e.printStackTrace()
-                            }
-                        }).start()
-                    }
-                })
-            } else {
-                Glide.with(this).load(File(item.imageFilePath)).into(itemView.novelImageView)
-            }
-=======
             Glide.with(this)
-                .load(item.imageUrl)
-                .apply(RequestOptions.circleCropTransform())
-                .into(itemView.novelImageView)
->>>>>>> 810871f4
+                    .load(item.imageUrl)
+                    .apply(RequestOptions.circleCropTransform())
+                    .into(itemView.novelImageView)
         }
 
         //Other Data Fields
