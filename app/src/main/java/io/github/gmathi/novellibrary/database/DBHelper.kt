package io.github.gmathi.novellibrary.database

import android.content.ContentValues
import android.content.Context
import android.database.sqlite.SQLiteDatabase
import android.database.sqlite.SQLiteOpenHelper
import io.github.gmathi.novellibrary.model.Novel
import io.github.gmathi.novellibrary.util.Constants
import java.io.File
import java.io.FileInputStream
import java.io.FileOutputStream


class DBHelper
private constructor(context: Context) : SQLiteOpenHelper(context, DBKeys.DATABASE_NAME, null, DBKeys.DATABASE_VERSION) {

    companion object {
        private const val TAG = "DBHelper"

        private var sInstance: DBHelper? = null

        @Synchronized
        fun getInstance(context: Context): DBHelper {
            if (sInstance == null) {
                sInstance = DBHelper(context.applicationContext)
            }
            return sInstance!!
        }

        @Synchronized
        fun refreshInstance(context: Context): DBHelper {
            sInstance = DBHelper(context.applicationContext)
            return sInstance!!
        }
    }

    override fun onCreate(db: SQLiteDatabase) {
        // creating required tables
        db.execSQL(DBKeys.CREATE_TABLE_NOVEL)
        db.execSQL(DBKeys.CREATE_TABLE_WEB_PAGE)
        db.execSQL(DBKeys.CREATE_TABLE_WEB_PAGE_SETTINGS)
        db.execSQL(DBKeys.CREATE_TABLE_GENRE)
        db.execSQL(DBKeys.CREATE_TABLE_NOVEL_GENRE)
        db.execSQL(DBKeys.CREATE_TABLE_DOWNLOAD)
        db.execSQL(DBKeys.CREATE_TABLE_SOURCE)
        db.execSQL(DBKeys.CREATE_TABLE_NOVEL_SECTION)
        db.execSQL(DBKeys.CREATE_TABLE_LARGE_PREFERENCE)

        db.execSQL(DBKeys.CREATE_INDEX_WEB_PAGE)
        db.execSQL(DBKeys.CREATE_INDEX_WEB_PAGE_SETTINGS)

        insertDefaultValues(db)
    }

    private fun insertDefaultValues(db: SQLiteDatabase) {
        db.execSQL("INSERT INTO ${DBKeys.TABLE_SOURCE} (${DBKeys.KEY_ID}, ${DBKeys.KEY_NAME}) VALUES (-1, 'All')")
    }


    override fun onUpgrade(db: SQLiteDatabase, oldVersion: Int, newVersion: Int) {

        var version = oldVersion

        if (version == DBKeys.INITIAL_VERSION) {
            db.execSQL("ALTER TABLE ${DBKeys.TABLE_NOVEL} ADD COLUMN ${DBKeys.KEY_ORDER_ID} INTEGER")
            db.execSQL("UPDATE ${DBKeys.TABLE_NOVEL} SET ${DBKeys.KEY_ORDER_ID}=${DBKeys.KEY_ID}")
            version = DBKeys.VER_NOVEL_ORDER_ID
        }

        if (version == DBKeys.VER_NOVEL_ORDER_ID) {
            db.execSQL("ALTER TABLE ${DBKeys.TABLE_NOVEL} ADD COLUMN ${DBKeys.KEY_NEW_RELEASES_COUNT} INTEGER")
            db.execSQL("UPDATE ${DBKeys.TABLE_NOVEL} SET ${DBKeys.KEY_NEW_RELEASES_COUNT}=0")
            db.execSQL("UPDATE ${DBKeys.TABLE_NOVEL} SET ${DBKeys.KEY_CURRENT_WEB_PAGE_ID}=-1")
            db.execSQL("DROP TABLE IF EXISTS ${DBKeys.TABLE_WEB_PAGE}")
            db.execSQL(DBKeys.CREATE_TABLE_WEB_PAGE)
            version = DBKeys.VER_WEB_PAGE_ORDER_ID
        }

        if (version == DBKeys.VER_WEB_PAGE_ORDER_ID) {
            db.execSQL("ALTER TABLE ${DBKeys.TABLE_NOVEL} ADD COLUMN ${DBKeys.KEY_CHAPTERS_COUNT} INTEGER")
            db.execSQL("UPDATE ${DBKeys.TABLE_NOVEL} SET ${DBKeys.KEY_CHAPTERS_COUNT}=${DBKeys.KEY_NEW_RELEASES_COUNT}")
            version = DBKeys.VER_NOVEL_SYNC
        }

        if (version == DBKeys.VER_NOVEL_SYNC) {
            db.execSQL("ALTER TABLE ${DBKeys.TABLE_WEB_PAGE} ADD COLUMN ${DBKeys.KEY_SOURCE_ID} INTEGER")
            db.execSQL("UPDATE ${DBKeys.TABLE_WEB_PAGE} SET ${DBKeys.KEY_SOURCE_ID}= -1")
            db.execSQL(DBKeys.CREATE_TABLE_SOURCE)
            db.execSQL("INSERT INTO ${DBKeys.TABLE_SOURCE} (${DBKeys.KEY_ID}, ${DBKeys.KEY_NAME}) VALUES (-1, 'All')")
            version = DBKeys.VER_CHAPTER_SOURCE
        }

        if (version == DBKeys.VER_CHAPTER_SOURCE) {
            db.execSQL("DROP TABLE IF EXISTS ${DBKeys.TABLE_DOWNLOAD_QUEUE}")
            db.execSQL(DBKeys.CREATE_TABLE_DOWNLOAD)
            version = DBKeys.VER_DOWNLOADS
        }

        if (version == DBKeys.VER_DOWNLOADS) {
            db.execSQL("UPDATE ${DBKeys.TABLE_NOVEL} SET ${DBKeys.KEY_CHAPTERS_COUNT}=${DBKeys.KEY_NEW_RELEASES_COUNT}")
            db.execSQL("UPDATE ${DBKeys.TABLE_NOVEL} SET ${DBKeys.KEY_NEW_RELEASES_COUNT}= 0")
            db.execSQL(DBKeys.CREATE_TABLE_NOVEL_SECTION)
            db.execSQL("ALTER TABLE ${DBKeys.TABLE_NOVEL} ADD COLUMN ${DBKeys.KEY_NOVEL_SECTION_ID} INTEGER")
            db.execSQL("UPDATE ${DBKeys.TABLE_NOVEL} SET ${DBKeys.KEY_NOVEL_SECTION_ID}= -1")
            version = DBKeys.VER_NEW_RELEASES
        }

        if (version == DBKeys.VER_NEW_RELEASES) {
            db.execSQL(DBKeys.CREATE_TABLE_LARGE_PREFERENCE)

            //Move Novel History Preferences to database because it is a huge data
            val values = ContentValues()
            values.put(DBKeys.KEY_NAME, Constants.LargePreferenceKeys.RVN_HISTORY)
            values.put(DBKeys.KEY_VALUE, "[]")
            db.insert(DBKeys.TABLE_LARGE_PREFERENCE, null, values)

            db.execSQL("CREATE INDEX web_pages_url_id_index ON ${DBKeys.TABLE_WEB_PAGE}(${DBKeys.KEY_ID}, ${DBKeys.KEY_URL})")

            version = DBKeys.VER_LARGE_PREFERENCE
        }

        if (version == DBKeys.VER_LARGE_PREFERENCE) {
            db.execSQL("DROP INDEX web_pages_url_id_index")

            //Update the bookmark to be a web_page.url instead of web_page.id & showSources to false
            db.execSQL("ALTER TABLE ${DBKeys.TABLE_NOVEL} ADD COLUMN ${DBKeys.KEY_CURRENT_WEB_PAGE_URL} TEXT")
            db.execSQL("UPDATE ${DBKeys.TABLE_NOVEL} SET ${DBKeys.KEY_CURRENT_WEB_PAGE_URL} = (SELECT ${DBKeys.KEY_URL} FROM ${DBKeys.TABLE_WEB_PAGE} WHERE  ${DBKeys.TABLE_NOVEL}.${DBKeys.KEY_CURRENT_WEB_PAGE_ID} = ${DBKeys.TABLE_WEB_PAGE}.${DBKeys.KEY_ID})")

            //Modify Downloads Table to use WebPage_URL instead of WebPage_ID
            db.execSQL("ALTER TABLE ${DBKeys.TABLE_DOWNLOAD} RENAME TO ${DBKeys.TABLE_DOWNLOAD}_old")
            db.execSQL(DBKeys.CREATE_TABLE_DOWNLOAD)
            copyDataToDownloads(db)
            db.execSQL("DROP TABLE IF EXISTS ${DBKeys.TABLE_DOWNLOAD}_old")

            //Create a new table web_page & web_page_settings, copy data and delete the old one
            db.execSQL("ALTER TABLE ${DBKeys.TABLE_WEB_PAGE} RENAME TO ${DBKeys.TABLE_WEB_PAGE}_old")
            db.execSQL(DBKeys.CREATE_TABLE_WEB_PAGE)
            db.execSQL(DBKeys.CREATE_TABLE_WEB_PAGE_SETTINGS)
            copyDataToWebPageSettings(db)
            db.execSQL("DROP TABLE IF EXISTS ${DBKeys.TABLE_WEB_PAGE}_old")

            //Create indexes
            db.execSQL(DBKeys.CREATE_INDEX_WEB_PAGE)
            db.execSQL(DBKeys.CREATE_INDEX_WEB_PAGE_SETTINGS)

            version = DBKeys.VER_WEB_PAGE_SETTINGS
        }

        if (version == DBKeys.VER_WEB_PAGE_SETTINGS) {


            //version = DBKeys.VER_WEB_PAGE_SETTINGS
        }


    }

    private fun copyDataToDownloads(db: SQLiteDatabase) {
        val selectQuery =
            "SELECT d.${DBKeys.KEY_NAME}, d.${DBKeys.KEY_CHAPTER}, d.${DBKeys.KEY_STATUS}, d.${DBKeys.KEY_ORDER_ID}, d.${DBKeys.KEY_METADATA}, w.${DBKeys.KEY_URL} FROM ${DBKeys.TABLE_DOWNLOAD}_old d, ${DBKeys.TABLE_WEB_PAGE} w WHERE d.${DBKeys.KEY_WEB_PAGE_ID} = w.${DBKeys.KEY_ID}"
        val cursor = db.rawQuery(selectQuery, null)

        if (cursor != null) {
            if (cursor.moveToFirst()) {
                do {

                    val values = ContentValues()
                    values.put(DBKeys.KEY_NAME, cursor.getString(cursor.getColumnIndex(DBKeys.KEY_NAME)))
                    values.put(DBKeys.KEY_WEB_PAGE_URL, cursor.getString(cursor.getColumnIndex(DBKeys.KEY_URL)))
                    values.put(DBKeys.KEY_CHAPTER, cursor.getString(cursor.getColumnIndex(DBKeys.KEY_CHAPTER)))
                    values.put(DBKeys.KEY_STATUS, cursor.getInt(cursor.getColumnIndex(DBKeys.KEY_STATUS)))
                    values.put(DBKeys.KEY_ORDER_ID, cursor.getInt(cursor.getColumnIndex(DBKeys.KEY_ORDER_ID)))
                    values.put(DBKeys.KEY_METADATA, cursor.getString(cursor.getColumnIndex(DBKeys.KEY_METADATA)))

                    db.insert(DBKeys.TABLE_DOWNLOAD, null, values)
                } while (cursor.moveToNext())
            }
            cursor.close()
        }
    }

    private fun copyDataToWebPageSettings(db: SQLiteDatabase) {
        val selectQuery = "SELECT * FROM ${DBKeys.TABLE_WEB_PAGE}_old"
        val cursor = db.rawQuery(selectQuery, null)

        if (cursor != null) {
            if (cursor.moveToFirst()) {
                do {
                    val webPageValues = ContentValues()
                    val webPageSettingsValues = ContentValues()

                    webPageValues.put(DBKeys.KEY_URL, cursor.getString(cursor.getColumnIndex(DBKeys.KEY_URL)))
                    webPageValues.put(DBKeys.KEY_CHAPTER, cursor.getString(cursor.getColumnIndex(DBKeys.KEY_CHAPTER)))
                    webPageValues.put(DBKeys.KEY_NOVEL_ID, cursor.getLong(cursor.getColumnIndex(DBKeys.KEY_NOVEL_ID)))
                    webPageValues.put(DBKeys.KEY_ORDER_ID, cursor.getLong(cursor.getColumnIndex(DBKeys.KEY_ORDER_ID)))
                    webPageValues.put(DBKeys.KEY_SOURCE_ID, cursor.getLong(cursor.getColumnIndex(DBKeys.KEY_SOURCE_ID)))

                    webPageSettingsValues.put(DBKeys.KEY_URL, cursor.getString(cursor.getColumnIndex(DBKeys.KEY_URL)))
                    webPageSettingsValues.put(DBKeys.KEY_NOVEL_ID, cursor.getLong(cursor.getColumnIndex(DBKeys.KEY_NOVEL_ID)))
                    webPageSettingsValues.put(DBKeys.KEY_REDIRECT_URL, cursor.getString(cursor.getColumnIndex(DBKeys.KEY_REDIRECT_URL)))
                    webPageSettingsValues.put(DBKeys.KEY_TITLE, cursor.getString(cursor.getColumnIndex(DBKeys.KEY_TITLE)))
                    webPageSettingsValues.put(DBKeys.KEY_FILE_PATH, cursor.getString(cursor.getColumnIndex(DBKeys.KEY_FILE_PATH)))
                    webPageSettingsValues.put(DBKeys.KEY_IS_READ, cursor.getInt(cursor.getColumnIndex(DBKeys.KEY_IS_READ)))
                    webPageSettingsValues.put(DBKeys.KEY_METADATA, "{}")

                    db.insert(DBKeys.TABLE_WEB_PAGE, null, webPageValues)
                    db.insert(DBKeys.TABLE_WEB_PAGE_SETTINGS, null, webPageSettingsValues)

                } while (cursor.moveToNext())
            }
            cursor.close()
        }
    }

    fun removeAll() {
        // db.delete(String tableName, String whereClause, String[] whereArgs);
        // If whereClause is null, it will delete all rows.
        val db = writableDatabase
        db.execSQL("DROP TABLE IF EXISTS ${DBKeys.TABLE_NOVEL}")
        db.execSQL("DROP TABLE IF EXISTS ${DBKeys.TABLE_WEB_PAGE}")
        db.execSQL("DROP TABLE IF EXISTS ${DBKeys.TABLE_WEB_PAGE_SETTINGS}")
        db.execSQL("DROP TABLE IF EXISTS ${DBKeys.TABLE_GENRE}")
        db.execSQL("DROP TABLE IF EXISTS ${DBKeys.TABLE_NOVEL_GENRE}")
        db.execSQL("DROP TABLE IF EXISTS ${DBKeys.TABLE_DOWNLOAD_QUEUE}")
        db.execSQL("DROP TABLE IF EXISTS ${DBKeys.TABLE_SOURCE}")
        db.execSQL("DROP TABLE IF EXISTS ${DBKeys.TABLE_DOWNLOAD}")
        db.execSQL("DROP TABLE IF EXISTS ${DBKeys.TABLE_NOVEL_SECTION}")
        db.execSQL("DROP TABLE IF EXISTS ${DBKeys.TABLE_LARGE_PREFERENCE}")

        db.execSQL("DROP INDEX IF EXISTS ${DBKeys.INDEX_WEB_PAGE}")
        db.execSQL("DROP INDEX IF EXISTS ${DBKeys.INDEX_WEB_PAGE_SETTINGS}")

        // create new tables
        onCreate(db)
    }

    // Custom Methods

    fun cleanupNovelData(novel: Novel) {
        deleteNovel(novel.id)
        deleteWebPages(novel.id)
        deleteWebPageSettings(novel.id)
        deleteNovelGenre(novel.id)
        deleteDownloads(novel.name)
    }
<<<<<<< HEAD

//    fun resetNovel(novel: Novel) {
//        deleteDownloads(novel.name)
//        if (novel.id == -1L) {
//            novel.id = dbHelper.insertNovel(novel)
//
//            //There is a chance that the above insertion might fail
//            var x = novel.id
//        }
//    }
=======
>>>>>>> 58619460
}
<|MERGE_RESOLUTION|>--- conflicted
+++ resolved
@@ -243,17 +243,4 @@
         deleteNovelGenre(novel.id)
         deleteDownloads(novel.name)
     }
-<<<<<<< HEAD
-
-//    fun resetNovel(novel: Novel) {
-//        deleteDownloads(novel.name)
-//        if (novel.id == -1L) {
-//            novel.id = dbHelper.insertNovel(novel)
-//
-//            //There is a chance that the above insertion might fail
-//            var x = novel.id
-//        }
-//    }
-=======
->>>>>>> 58619460
 }
