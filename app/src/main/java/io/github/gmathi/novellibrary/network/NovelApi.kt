package io.github.gmathi.novellibrary.network

import android.net.Uri
<<<<<<< HEAD
import io.github.gmathi.novellibrary.dataCenter
import io.github.gmathi.novellibrary.extensions.fixMalformedWithHost
import io.github.gmathi.novellibrary.network.proxy.BaseProxyHelper
=======
import io.github.gmathi.novellibrary.network.proxy.BaseProxyHelper
import io.github.gmathi.novellibrary.dataCenter
import io.github.gmathi.novellibrary.extensions.fixMalformedWithHost
>>>>>>> 58619460
import org.jsoup.Connection
import org.jsoup.Jsoup
import org.jsoup.nodes.Document
import java.io.IOException
import java.net.URL
import java.util.regex.Pattern
import javax.net.ssl.SSLPeerUnverifiedException


object NovelApi {

    @Throws(Exception::class)
    fun getDocument(url: String, ignoreHttpErrors: Boolean = true, useProxy: Boolean = true): Document {
        return getDocumentWithParams(url, ignoreHttpErrors = ignoreHttpErrors, ignoreContentType = false, useProxy = useProxy) as  Document
    }

    @Throws(Exception::class)
    fun getString(url: String, ignoreHttpErrors: Boolean = true, useProxy: Boolean = true): String {
        return getDocumentWithParams(url, ignoreHttpErrors = ignoreHttpErrors, ignoreContentType = true, useProxy = useProxy) as  String
    }

    @Throws(Exception::class)
    fun getDocumentWithFormData(url: String, formData:HashMap<String, String>, ignoreHttpErrors:Boolean = true): Document {
       return getDocumentWithParams(url, ignoreHttpErrors, ignoreContentType = false, isPost = true, formData = formData) as Document
    }

    @Throws(Exception::class)
    fun getStringWithFormData(url: String, formData:HashMap<String, String>, ignoreHttpErrors:Boolean = true): String {
        return getDocumentWithParams(url, ignoreHttpErrors, ignoreContentType = true, isPost = true, formData = formData) as String
    }

    @Throws(Exception::class)
    private fun getDocumentWithParams(
        url: String,
        ignoreHttpErrors: Boolean,
        ignoreContentType: Boolean,
        useProxy: Boolean = true,
        isPost: Boolean = false,
        formData: HashMap<String, String> = hashMapOf<String, String>()
    ): Any {
        try {
            // Since JSoup can't load different cookies after redirect, disable them and perform redirects manually.
            // Redirect limit here just as a safeguard in case someone decides to do infinite redirect loop.
            var proxy: BaseProxyHelper?
            var response: Connection.Response
            var redirectUrl = url
            var redirectLimit = 5
            do {
                proxy = BaseProxyHelper.getInstance(redirectUrl)
                if (!useProxy) { proxy = null }
                val connection = proxy?.connect(redirectUrl)
                        ?: Jsoup
                            .connect(redirectUrl)
                            .referrer(redirectUrl)
                            .cookies(CloudFlareByPasser.getCookieMap(URL(redirectUrl)))
                            .ignoreHttpErrors(ignoreHttpErrors)
                            .ignoreContentType(ignoreContentType)
                            .timeout(30000)
                            .userAgent(HostNames.USER_AGENT)
                            .followRedirects(false)

                connection.method(if (isPost) Connection.Method.POST else Connection.Method.GET)
                if (isPost && proxy == null) {
                    for (data in formData) {
                        connection.data(data.key, data.value)
                    }
                }

                response = connection.execute()

                if (!response.hasHeader("location")) break
<<<<<<< HEAD
                redirectUrl = response.header("location")
                    .fixMalformedWithHost(response.url().host, response.url().protocol)
=======
                redirectUrl = response.header("location").fixMalformedWithHost(response.url().host, response.url().protocol)
>>>>>>> 58619460
            } while (--redirectLimit >= 0)

            val body = proxy?.body(response) ?: response.body()

            return if (ignoreContentType) body
            else proxy?.document(response) ?: Jsoup.parse(body, redirectUrl)

        } catch (e: SSLPeerUnverifiedException) {
            val p = Pattern.compile("Hostname\\s(.*?)\\snot", Pattern.DOTALL or Pattern.CASE_INSENSITIVE or Pattern.UNICODE_CASE or Pattern.MULTILINE) // Regex for the value of the key
            val m = p.matcher(e.localizedMessage ?: "")
            if (m.find()) {
                val hostName = m.group(1)
                val hostNames = dataCenter.getVerifiedHosts()
                if (!hostNames.contains(hostName ?: "")) {
                    dataCenter.saveVerifiedHost(hostName ?: "")
                    return getDocumentWithParams(url, ignoreHttpErrors, ignoreContentType)
                }
            }
            throw e
        } catch (e: IOException) {
            val error = e.localizedMessage
            if (error != null && error.contains("was not verified")) {
                val hostName = Uri.parse(url)?.host!!
                if (!HostNames.isVerifiedHost(hostName)) {
                    dataCenter.saveVerifiedHost(hostName)
                    return getDocumentWithParams(url, ignoreHttpErrors, ignoreContentType)
                }
            }
            throw e
        }
    }

}<|MERGE_RESOLUTION|>--- conflicted
+++ resolved
@@ -1,15 +1,9 @@
 package io.github.gmathi.novellibrary.network
 
 import android.net.Uri
-<<<<<<< HEAD
-import io.github.gmathi.novellibrary.dataCenter
-import io.github.gmathi.novellibrary.extensions.fixMalformedWithHost
-import io.github.gmathi.novellibrary.network.proxy.BaseProxyHelper
-=======
 import io.github.gmathi.novellibrary.network.proxy.BaseProxyHelper
 import io.github.gmathi.novellibrary.dataCenter
 import io.github.gmathi.novellibrary.extensions.fixMalformedWithHost
->>>>>>> 58619460
 import org.jsoup.Connection
 import org.jsoup.Jsoup
 import org.jsoup.nodes.Document
@@ -81,12 +75,7 @@
                 response = connection.execute()
 
                 if (!response.hasHeader("location")) break
-<<<<<<< HEAD
-                redirectUrl = response.header("location")
-                    .fixMalformedWithHost(response.url().host, response.url().protocol)
-=======
                 redirectUrl = response.header("location").fixMalformedWithHost(response.url().host, response.url().protocol)
->>>>>>> 58619460
             } while (--redirectLimit >= 0)
 
             val body = proxy?.body(response) ?: response.body()
