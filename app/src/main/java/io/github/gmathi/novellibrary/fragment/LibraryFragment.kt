package io.github.gmathi.novellibrary.fragment

import android.content.Intent
import android.graphics.drawable.GradientDrawable
import android.os.Bundle
import android.os.Handler
import android.view.*
import androidx.appcompat.app.AppCompatActivity
import androidx.appcompat.widget.PopupMenu
import androidx.core.content.ContextCompat
import androidx.recyclerview.widget.ItemTouchHelper
import co.metalab.asyncawait.async
import com.afollestad.materialdialogs.MaterialDialog
import com.bumptech.glide.Glide
import com.bumptech.glide.request.RequestOptions
import io.github.gmathi.novellibrary.R
import io.github.gmathi.novellibrary.activity.NovelDetailsActivity
import io.github.gmathi.novellibrary.adapter.GenericAdapter
import io.github.gmathi.novellibrary.dataCenter
import io.github.gmathi.novellibrary.database.*
import io.github.gmathi.novellibrary.dbHelper
import io.github.gmathi.novellibrary.extensions.*
import io.github.gmathi.novellibrary.model.Novel
import io.github.gmathi.novellibrary.model.NovelEvent
import io.github.gmathi.novellibrary.model.NovelSectionEvent
import io.github.gmathi.novellibrary.model.WebPageSettings
import io.github.gmathi.novellibrary.network.NovelApi
import io.github.gmathi.novellibrary.network.getChapterCount
import io.github.gmathi.novellibrary.network.getChapterUrls
import io.github.gmathi.novellibrary.util.*
import kotlinx.android.synthetic.main.content_library.*
import kotlinx.android.synthetic.main.listitem_library.view.*
import kotlinx.coroutines.GlobalScope
import kotlinx.coroutines.launch
import kotlinx.coroutines.runBlocking
import org.greenrobot.eventbus.EventBus
import org.greenrobot.eventbus.Subscribe
import org.greenrobot.eventbus.ThreadMode
import java.util.*
import kotlin.collections.ArrayList
import kotlin.collections.HashMap


class LibraryFragment : BaseFragment(), GenericAdapter.Listener<Novel>, SimpleItemTouchListener {

    lateinit var adapter: GenericAdapter<Novel>
    private lateinit var touchHelper: ItemTouchHelper

    private var novelSectionId: Long = -1L
    private var lastDeletedId: Long = -1
    private var isSorted = false
    private var syncDialog: MaterialDialog? = null

    companion object {

        private const val TAG = "LibraryFragment"
        private const val NOVEL_SECTION_ID = "novelSectionId"

        fun newInstance(novelSectionId: Long): LibraryFragment {
            val bundle = Bundle()
            bundle.putLong(NOVEL_SECTION_ID, novelSectionId)
            val fragment = LibraryFragment()
            fragment.arguments = bundle
            return fragment
        }
    }

    override fun onCreate(savedInstanceState: Bundle?) {
        super.onCreate(savedInstanceState)
        setHasOptionsMenu(true)
    }

    override fun onCreateView(inflater: LayoutInflater, container: ViewGroup?, savedInstanceState: Bundle?): View? =
        inflater.inflate(R.layout.content_library, container, false)

    override fun onActivityCreated(savedInstanceState: Bundle?) {
        super.onActivityCreated(savedInstanceState)
        novelSectionId = requireArguments().getLong(NOVEL_SECTION_ID)

        setRecyclerView()
        progressLayout.showLoading()
        setData()
    }

    private fun setRecyclerView() {
        adapter = GenericAdapter(ArrayList(), R.layout.listitem_library, this)
        val callback = SimpleItemTouchHelperCallback(this, longPressDragEnabled = true, itemViewSwipeEnabled = false)
        touchHelper = ItemTouchHelper(callback)
        touchHelper.attachToRecyclerView(recyclerView)
        recyclerView.setDefaults(adapter)
        swipeRefreshLayout.setOnRefreshListener {
            setData()
        }
    }

    private fun setData() {
        updateOrderIds()
        adapter.updateData(ArrayList(dbHelper.getAllNovels(novelSectionId)))
        if (swipeRefreshLayout != null && progressLayout != null) {
            swipeRefreshLayout.isRefreshing = false
            progressLayout.showContent()
        }
        if (adapter.items.size == 0) {
            progressLayout.showEmpty(
                resId = R.raw.no_data_blob,
                isLottieAnimation = true,
                emptyText = "Your Library is empty!\nLet's start adding some from search screen…"
            )
        }
    }


    //region Adapter Listener Methods - onItemClick(), viewBinder()

    override fun onItemClick(item: Novel, position: Int) {
        if (lastDeletedId != item.id)
            (activity as? AppCompatActivity)?.startChaptersActivity(item)
    }

    override fun bind(item: Novel, itemView: View, position: Int) {
        itemView.novelImageView.setImageResource(android.R.color.transparent)

        if (!item.imageUrl.isNullOrBlank()) {
            Glide.with(this)
                .load(item.imageUrl?.getGlideUrl())
                .apply(RequestOptions.circleCropTransform())
                .into(itemView.novelImageView)
        }

        itemView.novelTitleTextView.text = item.name
        itemView.novelTitleTextView.isSelected = dataCenter.enableScrollingText

        val lastRead = item.metaData[Constants.MetaDataKeys.LAST_READ_DATE] ?: "N/A"
        val lastUpdated = item.metaData[Constants.MetaDataKeys.LAST_UPDATED_DATE] ?: "N/A"

        itemView.lastOpenedDate.text = getString(R.string.last_read_n_updated, lastRead, lastUpdated)

        itemView.popMenu.setOnClickListener {
            val popup = PopupMenu(requireActivity(), it)
            popup.menuInflater.inflate(R.menu.menu_popup_novel, popup.menu)

            popup.setOnMenuItemClickListener {
                when (it.itemId) {
                    R.id.action_novel_details -> {
                        if (lastDeletedId != item.id)
                            startNovelDetailsActivity(item, false)
                        true
                    }
//                    R.id.action_novel_reorder -> {
//                        touchHelper.startDrag(recyclerView.getChildViewHolder(itemView))
//                        true
//                    }
                    R.id.action_novel_assign_novel_section -> {
                        showNovelSectionsList(position)
                        true
                    }
<<<<<<< HEAD
                    R.id.action_reset_novel -> {
                        var novel: Novel = adapter.items[position]
                        // We cannot block the main thread since we end up using Network methods later in dbHelper.resetNovel()
                        // Instead of using async{} which is deprecated, we can use GlobalScope.Launch {} which uses the Kotlin Coroutines
                        // We run resetNovel in GlobalScope, wait for it with .join() (which is why we need runBlocking{})
                        // then we syncNovels() so that it shows in Library
                        runBlocking {
                            GlobalScope.launch { dbHelper.resetNovel(novel) }.join()
                            syncNovels()
                        }
                        true
                    }
                    R.id.action_novel_remove -> {
                        onItemDismiss(position)
                        true
                    }
=======
>>>>>>> 168924d2
                    R.id.action_reset_novel -> {
                        if (!Utils.isConnectedToNetwork(context)) { showAlertDialog(message = "You need to be connected to Internet to Hard Reset.")}
                        val novel: Novel = adapter.items[position]
                        // We cannot block the main thread since we end up using Network methods later in dbHelper.resetNovel()
                        // Instead of using async{} which is deprecated, we can use GlobalScope.Launch {} which uses the Kotlin Coroutines
                        // We run resetNovel in GlobalScope, wait for it with .join() (which is why we need runBlocking{})
                        // then we syncNovels() so that it shows in Library
                        runBlocking {
                            GlobalScope.launch { dbHelper.resetNovel(novel) }.join()
                            setData()
                        }
                        true
                    }
                    R.id.action_novel_remove -> {
                        onItemDismiss(position)
                        true
                    }


                    else -> {
                        true
                    }
                }
            }
            popup.show()
        }

//        itemView.reorderButton.setOnTouchListener { _, event ->
//            @Suppress("DEPRECATION")
//            if (MotionEventCompat.getActionMasked(event) ==
//                MotionEvent.ACTION_DOWN) {
//                touchHelper.startDrag(recyclerView.getChildViewHolder(itemView))
//            }
//            false
//        }

        itemView.readChapterImage.setOnClickListener {
            startReader(item)
        }


        if (item.newReleasesCount != 0L) {
            val shape = GradientDrawable()
            shape.cornerRadius = 99f
            activity?.let { ContextCompat.getColor(it, R.color.Black) }?.let { shape.setStroke(1, it) }
            activity?.let { ContextCompat.getColor(it, R.color.DarkRed) }?.let { shape.setColor(it) }
            itemView.newChapterCount.background = shape
            itemView.newChapterCount.applyFont(activity?.assets).text = item.newReleasesCount.toString()
            itemView.newChapterCount.visibility = View.VISIBLE
        } else {
            itemView.newChapterCount.visibility = View.GONE
        }

        if (item.currentWebPageUrl != null) {
            val orderId = dbHelper.getWebPage(item.currentWebPageUrl!!)?.orderId
            if (orderId != null) {
                val progress = "${orderId + 1} / ${item.chaptersCount}"
                itemView.novelProgressText.text = progress
            }
        } else {
            itemView.novelProgressText.text = getString(R.string.no_bookmark)
        }
    }

    //endregion

    //region Sync Code
    override fun onCreateOptionsMenu(menu: Menu, menuInflater: MenuInflater) {
        menuInflater.inflate(R.menu.menu_library, menu)
        super.onCreateOptionsMenu(menu, menuInflater)
    }

    override fun onPrepareOptionsMenu(menu: Menu) {
        if (activity != null)
            menu.getItem(0).isVisible = (syncDialog == null)
        super.onPrepareOptionsMenu(menu)
    }

    override fun onOptionsItemSelected(item: MenuItem): Boolean {
        when (item.itemId) {
            R.id.action_sync -> {
                activity?.let {
                    if (Utils.isConnectedToNetwork(it))
                        syncNovels()
                    else {
                        showAlertDialog(message = getString(R.string.no_internet))
                    }
                }
                return true
            }
            R.id.action_sort -> {
                sortNovelsAlphabetically()
            }
            R.id.action_search -> {
                (activity as? AppCompatActivity)?.startLibrarySearchActivity()
            }
            R.id.action_import_reading_list -> {
                (activity as? AppCompatActivity)?.startImportLibraryActivity()
            }
        }
        return super.onOptionsItemSelected(item)
    }

    private fun sortNovelsAlphabetically() {
        if (adapter.items.isNotEmpty()) {
            val items = adapter.items
            if (!isSorted)
                adapter.updateData(ArrayList(items.sortedWith(compareBy { it.name })))
            else
                adapter.updateData(ArrayList(items.sortedWith(compareBy { it.name }).reversed()))
            isSorted = !isSorted
            updateOrderIds()
        }
    }

    private fun syncNovels(novel: Novel? = null) {
        //activity.startSyncService()
        async syncing@{

            if (activity == null) return@syncing

            if (syncDialog != null && syncDialog!!.isShowing)
                syncDialog!!.hide()

            syncDialog = MaterialDialog.Builder(requireActivity())
                .title(R.string.sync_in_progress)
                .content(R.string.please_wait)
                .progress(true, 0)
                .cancelable(false)
                .build()

            syncDialog!!.show()
            activity?.invalidateOptionsMenu()

            val totalCountMap: HashMap<Novel, Int> = HashMap()

            val novels = if (novel == null) dbHelper.getAllNovels(novelSectionId) else listOf(novel)
            novels.forEach {
                try {
                    val totalChapters = await { NovelApi.getChapterCount(it) }
                    if (totalChapters != 0 && totalChapters > it.chaptersCount.toInt()) {
                        totalCountMap[it] = totalChapters
                    }
                } catch (e: Exception) {
                    Logs.error(TAG, "Novel: $it", e)
                    return@forEach
                }
            }

            //Update DB with new chapters
            totalCountMap.forEach {
                val novel = it.key
                novel.metaData[Constants.MetaDataKeys.LAST_UPDATED_DATE] = Utils.getCurrentFormattedDate()
                dbHelper.updateNovelMetaData(novel)
                dbHelper.updateChaptersAndReleasesCount(novel.id, it.value.toLong(), novel.newReleasesCount + (it.value - novel.chaptersCount))

                try {
                    //TODO: Handle Empty State
                    val chapters = await { NovelApi.getChapterUrls(novel) } ?: ArrayList()
                    for (i in 0 until chapters.size) {
                        if (dbHelper.getWebPage(chapters[i].url) == null)
                            dbHelper.createWebPage(chapters[i])
                        if (dbHelper.getWebPageSettings(chapters[i].url) == null)
                            dbHelper.createWebPageSettings(WebPageSettings(chapters[i].url, novel.id))
                    }

                } catch (e: Exception) {
                    Logs.error(TAG, "Novel: $it", e)
                    return@forEach
                }
            }

            setData()

            syncDialog!!.hide()
            syncDialog = null
            activity?.invalidateOptionsMenu()
        }
    }

    //endregion

    override fun onStart() {
        super.onStart()
        EventBus.getDefault().register(this)
    }

    override fun onResume() {
        super.onResume()
        adapter.updateData(ArrayList(dbHelper.getAllNovels(novelSectionId)))
    }

    override fun onPause() {
        super.onPause()
        updateOrderIds()
    }

    override fun onStop() {
        EventBus.getDefault().unregister(this)
        super.onStop()
    }

    @Subscribe(threadMode = ThreadMode.MAIN)
    fun onNovelEvent(event: NovelEvent) {
        print(event.novelId)
    }

    private fun startReader(novel: Novel) {
        if (novel.currentWebPageUrl != null) {
            dbHelper.updateNewReleasesCount(novel.id, 0L)
            (activity as? AppCompatActivity)?.startReaderDBPagerActivity(novel)
        } else {
            val confirmDialog = (activity as? AppCompatActivity)?.let {
                MaterialDialog.Builder(it)
                    .title(getString(R.string.no_bookmark_found_dialog_title))
                    .content(getString(R.string.no_bookmark_found_dialog_description, novel.name))
                    .positiveText(getString(R.string.okay))
                    .negativeText(R.string.cancel)
                    .onPositive { dialog, _ -> it.startChaptersActivity(novel, false); dialog.dismiss() }
            }
            confirmDialog!!.show()
        }
    }

    private fun startNovelDetailsActivity(novel: Novel, jumpToReader: Boolean) {
        val intent = Intent(activity, NovelDetailsActivity::class.java)
        val bundle = Bundle()
        bundle.putSerializable("novel", novel)
        if (jumpToReader)
            bundle.putBoolean(Constants.JUMP, true)
        intent.putExtras(bundle)
        activity?.startActivityForResult(intent, Constants.NOVEL_DETAILS_REQ_CODE)
    }

    override fun onActivityResult(requestCode: Int, resultCode: Int, data: Intent?) {
        if (resultCode == Constants.NOVEL_DETAILS_RES_CODE) {
            val novelId = data?.extras?.getLong(Constants.NOVEL_ID)
            if (novelId != null) {
                lastDeletedId = novelId
                adapter.removeItemAt(adapter.items.indexOfFirst { it.id == novelId })
                Handler().postDelayed({ lastDeletedId = -1 }, 1200)
            }
            return
        } else if (requestCode == Constants.READER_ACT_REQ_CODE || requestCode == Constants.NOVEL_DETAILS_RES_CODE) {
            setData()
        } else {
            super.onActivityResult(requestCode, resultCode, data)
        }
    }

    override fun onItemDismiss(viewHolderPosition: Int) {
        activity?.let {
            MaterialDialog.Builder(it)
                .title(getString(R.string.confirm_remove))
                .content(getString(R.string.confirm_remove_description_novel))
                .positiveText(R.string.remove)
                .negativeText(R.string.cancel)
                .onPositive { dialog, _ ->
                    run {
                        val novel = adapter.items[viewHolderPosition]
                        Utils.deleteNovel(it, novel.id)
                        adapter.onItemDismiss(viewHolderPosition)
                        dialog.dismiss()
                    }
                }
                .onNegative { dialog, _ ->
                    run {
                        adapter.notifyDataSetChanged()
                        dialog.dismiss()
                    }
                }
                .show()
        }
    }

    override fun onItemMove(source: Int, target: Int) {
        adapter.onItemMove(source, target)
    }

    private fun updateOrderIds() {
        if (adapter.items.isNotEmpty())
            for (i in 0 until adapter.items.size) {
                dbHelper.updateNovelOrderId(adapter.items[i].id, i.toLong())
            }
    }

    private fun showNovelSectionsList(position: Int) {
        val novelSections = ArrayList(dbHelper.getAllNovelSections())
        if (novelSections.isEmpty()) {
            MaterialDialog.Builder(requireActivity()).content(getString(R.string.no_novel_sections_error)).show()
            return
        }
        novelSections.firstOrNull { it.id == novelSectionId }?.let { novelSections.remove(it) }
        val novelSectionsNames = ArrayList(novelSections.map { it.name })
        if (novelSectionId != -1L)
            novelSectionsNames.add(0, getString(R.string.default_novel_section_name))

        MaterialDialog.Builder(requireActivity())
            .title("Choose A Novel Section")
            .items(novelSectionsNames)
            .itemsCallback { _, _, which, _ ->
                var id = -1L
                if (novelSectionId == -1L)
                    id = novelSections[which].id
                else if (which != 0)
                    id = novelSections[which - 1].id

                dbHelper.updateNovelSectionId(adapter.items[position].id, id)
                EventBus.getDefault().post(NovelSectionEvent(id))
                setData()
            }
            .show()
    }

    @Subscribe(threadMode = ThreadMode.MAIN)
    fun onNovelSectionEvent(novelSectionEvent: NovelSectionEvent) {
        if (novelSectionEvent.novelSectionId == novelSectionId) {
            setData()
        }
    }

    override fun onDestroy() {
        super.onDestroy()
        async.cancelAll()
    }

}<|MERGE_RESOLUTION|>--- conflicted
+++ resolved
@@ -154,25 +154,6 @@
                         showNovelSectionsList(position)
                         true
                     }
-<<<<<<< HEAD
-                    R.id.action_reset_novel -> {
-                        var novel: Novel = adapter.items[position]
-                        // We cannot block the main thread since we end up using Network methods later in dbHelper.resetNovel()
-                        // Instead of using async{} which is deprecated, we can use GlobalScope.Launch {} which uses the Kotlin Coroutines
-                        // We run resetNovel in GlobalScope, wait for it with .join() (which is why we need runBlocking{})
-                        // then we syncNovels() so that it shows in Library
-                        runBlocking {
-                            GlobalScope.launch { dbHelper.resetNovel(novel) }.join()
-                            syncNovels()
-                        }
-                        true
-                    }
-                    R.id.action_novel_remove -> {
-                        onItemDismiss(position)
-                        true
-                    }
-=======
->>>>>>> 168924d2
                     R.id.action_reset_novel -> {
                         if (!Utils.isConnectedToNetwork(context)) { showAlertDialog(message = "You need to be connected to Internet to Hard Reset.")}
                         val novel: Novel = adapter.items[position]
@@ -190,7 +171,6 @@
                         onItemDismiss(position)
                         true
                     }
-
 
                     else -> {
                         true
