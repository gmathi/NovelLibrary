--- conflicted
+++ resolved
@@ -56,16 +56,6 @@
 
         if (novelMap.isEmpty()) return
 
-<<<<<<< HEAD
-        val notificationText: String
-        notificationText = if (novelMap.size > 4) {
-            getString(R.string.new_chapters_notification_content_full, novelMap.size, novelMap.values.sum())
-        } else {
-            novelMap.keys.joinToString(separator = "\n") { getString(R.string.new_chapters_notification_content_single, it, novelMap[it]) }
-        }
-
-=======
->>>>>>> 810871f4
         val novelDetailsIntent = Intent(this, NavDrawerActivity::class.java)
         novelDetailsIntent.action = Constants.ACTION.MAIN_ACTION
         novelDetailsIntent.flags = Intent.FLAG_ACTIVITY_NEW_TASK or Intent.FLAG_ACTIVITY_CLEAR_TASK
@@ -98,23 +88,23 @@
             //in this method, single Repeating task is scheduled (the target service that will be called is MyTaskService.class)
             try {
                 val periodic = PeriodicTask.Builder()
-                    //specify target service - must extend GcmTaskService
-                    .setService(thisClass)
-                    //repeat every 60 seconds
-                    .setPeriod(60 * 60)
-                    //specify how much earlier the task can be executed (in seconds)
-                    //.setFlex(60*60)
-                    //tag that is unique to this task (can be used to cancel task)
-                    .setTag(TAG)
-                    //whether the task persists after device reboot
-                    .setPersisted(true)
-                    //if another task with same tag is already scheduled, replace it with this task
-                    .setUpdateCurrent(true)
-                    //set required network state, this line is optional
-                    .setRequiredNetwork(Task.NETWORK_STATE_CONNECTED)
-                    //request that charging must be connected, this line is optional
-                    .setRequiresCharging(false)
-                    .build()
+                        //specify target service - must extend GcmTaskService
+                        .setService(thisClass)
+                        //repeat every 60 seconds
+                        .setPeriod(60 * 60)
+                        //specify how much earlier the task can be executed (in seconds)
+                        //.setFlex(60*60)
+                        //tag that is unique to this task (can be used to cancel task)
+                        .setTag(TAG)
+                        //whether the task persists after device reboot
+                        .setPersisted(true)
+                        //if another task with same tag is already scheduled, replace it with this task
+                        .setUpdateCurrent(true)
+                        //set required network state, this line is optional
+                        .setRequiredNetwork(Task.NETWORK_STATE_CONNECTED)
+                        //request that charging must be connected, this line is optional
+                        .setRequiresCharging(false)
+                        .build()
                 GcmNetworkManager.getInstance(context).schedule(periodic)
                 Log.v(TAG, "repeating task scheduled")
             } catch (e: Exception) {
@@ -126,20 +116,20 @@
 
         fun cancelAll(context: Context) {
             GcmNetworkManager
-                .getInstance(context)
-                .cancelAllTasks(thisClass)
+                    .getInstance(context)
+                    .cancelAllTasks(thisClass)
         }
 
     }
 
     private fun showBundledNotifications(context: Context, novelMap: HashMap<String, Int>, contentIntent: PendingIntent, deleteIntent: PendingIntent) {
         val first = createNotificationBuilder(
-            context, getString(R.string.app_name), getString(R.string.group_notification_text), contentIntent, deleteIntent)
+                context, getString(R.string.app_name), getString(R.string.group_notification_text), contentIntent, deleteIntent)
         first.setGroupSummary(true).setGroup(KEY_NOTIFICATION_GROUP)
         val notificationList = ArrayList<Notification>()
         for (novel in novelMap) {
             val second = createNotificationBuilder(
-                context, novel.key, getString(R.string.new_chapters_notification_content_single, novel, novel.value), contentIntent, deleteIntent)
+                    context, novel.key, getString(R.string.new_chapters_notification_content_single, novel, novel.value), contentIntent, deleteIntent)
             second.setGroup(KEY_NOTIFICATION_GROUP)
             notificationList.add(second.build())
         }
@@ -153,15 +143,15 @@
     private fun createNotificationBuilder(context: Context, title: String, message: String, contentIntent: PendingIntent, deleteIntent: PendingIntent): NotificationCompat.Builder {
 
         val largeIcon = BitmapFactory.decodeResource(context.resources,
-            R.drawable.ic_library_add_white_vector)
+                R.drawable.ic_library_add_white_vector)
         val mBuilder = NotificationCompat.Builder(this, "default")
-            .setContentTitle(title)
-            .setContentText(message)
-            .setLargeIcon(largeIcon)
-            .setContentIntent(contentIntent)
-            .setDeleteIntent(deleteIntent)
-            .setColor(ContextCompat.getColor(context, R.color.alice_blue))
-            .setAutoCancel(true)
+                .setContentTitle(title)
+                .setContentText(message)
+                .setLargeIcon(largeIcon)
+                .setContentIntent(contentIntent)
+                .setDeleteIntent(deleteIntent)
+                .setColor(ContextCompat.getColor(context, R.color.alice_blue))
+                .setAutoCancel(true)
         if (Build.VERSION.SDK_INT >= Build.VERSION_CODES.LOLLIPOP)
             mBuilder.setSmallIcon(R.drawable.ic_book_white_vector)
         else
