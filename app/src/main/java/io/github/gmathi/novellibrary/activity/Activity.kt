package io.github.gmathi.novellibrary.activity

import android.app.Activity
import android.content.Intent
import android.net.Uri
import android.os.Bundle
import android.support.design.widget.Snackbar
import android.view.View
import android.view.inputmethod.InputMethodManager
import android.widget.Toast
import io.github.gmathi.novellibrary.R
import io.github.gmathi.novellibrary.activity.downloads.NovelDownloadsActivity
import io.github.gmathi.novellibrary.activity.settings.*
import io.github.gmathi.novellibrary.model.Novel
import io.github.gmathi.novellibrary.model.WebPage
import io.github.gmathi.novellibrary.service.download.DownloadService
import io.github.gmathi.novellibrary.util.Constants
import io.github.gmathi.novellibrary.util.TransitionHelper
import io.github.gmathi.novellibrary.util.Utils


fun Activity.startImagePreviewActivity(url: String?, filePath: String?, view: View) {
    val intent = Intent(this, ImagePreviewActivity::class.java)
    intent.putExtra("url", url)
    intent.putExtra("filePath", filePath)
    TransitionHelper.startSharedImageTransition(this, view, getString(R.string.transition_image_preview), intent)
}

fun Activity.hideSoftKeyboard() {
    val inputMethodManager = getSystemService(Activity.INPUT_METHOD_SERVICE) as InputMethodManager
    inputMethodManager.hideSoftInputFromWindow(window.decorView.windowToken, 0)
}

fun Activity.toast(message: String) {
    Toast.makeText(this, message, Toast.LENGTH_SHORT).show()
}

fun Activity.snackBar(view: View, message: String) {
    Snackbar.make(view, message, Snackbar.LENGTH_LONG)
        .setAction("Action", null).show()
}

fun Activity.startChaptersActivity(novel: Novel, jumpToReader: Boolean = false) {
    val intent = Intent(this, ChaptersActivity::class.java)
    val bundle = Bundle()
    bundle.putSerializable("novel", novel)
    if (jumpToReader)
        bundle.putBoolean(Constants.JUMP, true)
    intent.putExtras(bundle)
    startActivityForResult(intent, Constants.CHAPTER_ACT_REQ_CODE)
}

fun Activity.startMetadataActivity(novel: Novel) {
    val intent = Intent(this, MetaDataActivity::class.java)
    val bundle = Bundle()
    bundle.putSerializable("novel", novel)
    intent.putExtras(bundle)
    startActivityForResult(intent, Constants.METADATA_ACT_REQ_CODE)
}

fun Activity.startReaderPagerActivity(novel: Novel, webPage: WebPage) {
<<<<<<< HEAD
    val intent = Intent(this, NewReaderPagerActivity::class.java)
=======
    val intent = Intent(this, ReaderPagerActivity::class.java)
>>>>>>> 810871f4
    val bundle = Bundle()
    bundle.putSerializable("novel", novel)
    bundle.putSerializable("webPage", webPage)
    //bundle.putSerializable("chapters", chapters)
    intent.putExtras(bundle)
    startActivityForResult(intent, Constants.READER_ACT_REQ_CODE)
}

fun Activity.startReaderPagerDBActivity(novel: Novel) {
    val intent = Intent(this, ReaderPagerDBActivity::class.java)
    val bundle = Bundle()
    bundle.putSerializable("novel", novel)
    intent.putExtras(bundle)
    startActivityForResult(intent, Constants.READER_ACT_REQ_CODE)
}


fun Activity.startSearchResultsActivity(title: String, url: String) {
    val intent = Intent(this, SearchUrlActivity::class.java)
    val bundle = Bundle()
    bundle.putString("title", title)
    bundle.putString("url", url)
    intent.putExtras(bundle)
    startActivityForResult(intent, Constants.SEARCH_RESULTS_ACT_REQ_CODE)
}

fun Activity.startRecentlyViewedNovelsActivity() {
    startActivityForResult(Intent(this, RecentlyViewedNovelsActivity::class.java), Constants.RECENT_VIEWED_ACT_REQ_CODE)
}

fun Activity.startRecentlyUpdatedNovelsActivity() {
    startActivityForResult(Intent(this, RecentlyUpdatedNovelsActivity::class.java), Constants.RECENT_UPDATED_ACT_REQ_CODE)
}

fun Activity.startSettingsActivity() {
    startActivityForResult(Intent(this, SettingsActivity::class.java), Constants.SETTINGS_ACT_REQ_CODE)
}

fun Activity.startLanguagesActivity() {
    startActivityForResult(Intent(this, LanguageActivity::class.java), Constants.LANG_ACT_REQ_CODE)
}

fun Activity.startGeneralSettingsActivity() {
    val intent = Intent(this, GeneralSettingsActivity::class.java)
    startActivity(intent)
}

fun Activity.startReaderSettingsActivity() {
    val intent = Intent(this, ReaderSettingsActivity::class.java)
    startActivity(intent)
}


fun Activity.startMentionSettingsActivity() {
    val intent = Intent(this, MentionSettingsActivity::class.java)
    startActivity(intent)
}

fun Activity.startCopyrightActivity() {
    val intent = Intent(this, CopyrightActivity::class.java)
    startActivity(intent)
}

fun Activity.startLibrariesUsedActivity() {
    val intent = Intent(this, LibrariesUsedActivity::class.java)
    startActivity(intent)
}

fun Activity.startContributionsActivity() {
    val intent = Intent(this, ContributionsActivity::class.java)
    startActivity(intent)
}

fun Activity.startImportLibraryActivity() {
    startActivityForResult(Intent(this, ImportLibraryActivity::class.java), Constants.IMPORT_LIBRARY_ACT_REQ_CODE)
}

fun Activity.startNovelDownloadsActivity() {
    startActivityForResult(Intent(this, NovelDownloadsActivity::class.java), Constants.SETTINGS_ACT_REQ_CODE)
}

fun Activity.startNovelDetailsActivity(novel: Novel, jumpToReader: Boolean = false) {
    val intent = Intent(this, NovelDetailsActivity::class.java)
    val bundle = Bundle()
    bundle.putSerializable("novel", novel)
    if (jumpToReader)
        bundle.putBoolean(Constants.JUMP, true)
    intent.putExtras(bundle)
    startActivityForResult(intent, Constants.NOVEL_DETAILS_REQ_CODE)
}


fun Activity.openInBrowser(url: String) {
    val intent = Intent(Intent.ACTION_VIEW, Uri.parse(url))
    if (intent.resolveActivity(packageManager) != null)
        startActivity(intent)
}

fun Activity.sendEmail(email: String, subject: String, body: String) {
    val mailTo = "mailto:" + email +
        "?&subject=" + Uri.encode(subject) +
        "&body=" + Uri.encode(body + Utils.getDeviceInfo())
    val emailIntent = Intent(Intent.ACTION_VIEW)
    emailIntent.data = Uri.parse(mailTo)

    if (emailIntent.resolveActivity(packageManager) != null)
        startActivity(emailIntent)
}

fun Activity.shareUrl(url: String) {
    val i = Intent(Intent.ACTION_SEND)
    i.type = "text/plain"
    i.putExtra(Intent.EXTRA_SUBJECT, "Sharing URL")
    i.putExtra(Intent.EXTRA_TEXT, url)
    if (i.resolveActivity(packageManager) != null)
        startActivity(Intent.createChooser(i, "Share URL(s)"))
}

fun Activity.startDownloadService() {
    val serviceIntent = Intent(this, DownloadService::class.java)
    val bundle = Bundle()
    serviceIntent.putExtras(bundle)
    startService(serviceIntent)
}

<|MERGE_RESOLUTION|>--- conflicted
+++ resolved
@@ -37,7 +37,7 @@
 
 fun Activity.snackBar(view: View, message: String) {
     Snackbar.make(view, message, Snackbar.LENGTH_LONG)
-        .setAction("Action", null).show()
+            .setAction("Action", null).show()
 }
 
 fun Activity.startChaptersActivity(novel: Novel, jumpToReader: Boolean = false) {
@@ -59,11 +59,7 @@
 }
 
 fun Activity.startReaderPagerActivity(novel: Novel, webPage: WebPage) {
-<<<<<<< HEAD
     val intent = Intent(this, NewReaderPagerActivity::class.java)
-=======
-    val intent = Intent(this, ReaderPagerActivity::class.java)
->>>>>>> 810871f4
     val bundle = Bundle()
     bundle.putSerializable("novel", novel)
     bundle.putSerializable("webPage", webPage)
@@ -73,7 +69,7 @@
 }
 
 fun Activity.startReaderPagerDBActivity(novel: Novel) {
-    val intent = Intent(this, ReaderPagerDBActivity::class.java)
+    val intent = Intent(this, NewReaderPagerDBActivity::class.java)
     val bundle = Bundle()
     bundle.putSerializable("novel", novel)
     intent.putExtras(bundle)
@@ -164,8 +160,8 @@
 
 fun Activity.sendEmail(email: String, subject: String, body: String) {
     val mailTo = "mailto:" + email +
-        "?&subject=" + Uri.encode(subject) +
-        "&body=" + Uri.encode(body + Utils.getDeviceInfo())
+            "?&subject=" + Uri.encode(subject) +
+            "&body=" + Uri.encode(body + Utils.getDeviceInfo())
     val emailIntent = Intent(Intent.ACTION_VIEW)
     emailIntent.data = Uri.parse(mailTo)
 
