--- conflicted
+++ resolved
@@ -13,25 +13,16 @@
     try {
         searchResults = ArrayList()
         val document = getDocumentWithUserAgent("https://www.royalroad.com/fictions/search?title=${searchTerms.replace(" ", "+")}&page=$pageNumber")
-<<<<<<< HEAD
-        val elements = document.body().select("div.fiction-list-item") ?: return searchResults
-=======
         val elements = document.body().select("div.fiction-list > div") ?: return searchResults
->>>>>>> 4a9e1b66
         for (element in elements) {
             val urlElement = element.selectFirst("a[href]") ?: continue
             val novel = Novel(urlElement.text(), urlElement.attr("abs:href"))
             novel.imageUrl = element.selectFirst("img[src]")?.attr("abs:src")
-<<<<<<< HEAD
             if (novel.imageUrl?.startsWith("https://www.royalroadcdn.com/") == true)
                 novel.metaData["Author(s)"] = novel.imageUrl?.substring(29, novel.imageUrl?.indexOf('/', 29) ?: 0)
-            novel.rating = element.selectFirst("span.star")?.attr("title")
-            novel.longDescription = element.selectFirst("div.margin-top-10.col-xs-12")?.text()
-=======
             novel.metaData["Author(s)"] = element.selectFirst("span.author")?.text()?.substring(3)
             novel.rating = element.selectFirst("span[title]").attr("title")
             novel.longDescription = element.selectFirst("div.fiction-description")?.text()
->>>>>>> 4a9e1b66
             novel.shortDescription = novel.longDescription?.split("\n")?.firstOrNull()
             searchResults.add(novel)
         }
