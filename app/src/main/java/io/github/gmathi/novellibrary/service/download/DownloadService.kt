package io.github.gmathi.novellibrary.service.download

import android.app.IntentService
import android.content.Intent
import android.util.Log

import io.github.gmathi.novellibrary.database.DBHelper
import io.github.gmathi.novellibrary.database.getDownloadItemInQueue
import io.github.gmathi.novellibrary.model.EventType
import io.github.gmathi.novellibrary.model.ServiceEvent
import io.github.gmathi.novellibrary.util.Constants
import io.github.gmathi.novellibrary.util.Utils
import org.greenrobot.eventbus.EventBus
import java.util.concurrent.Executors
import java.util.concurrent.ThreadPoolExecutor
import java.util.concurrent.TimeUnit


class DownloadService : IntentService(TAG) {

    lateinit var dbHelper: DBHelper
    private var runThread: Boolean = true

    //static components
    companion object {
        val TAG = "DownloadService"
        val QUALIFIED_NAME = "io.github.gmathi.novellibrary.service.download.DownloadService"
    }

    override fun onHandleIntent(workIntent: Intent) {
        //android.os.Debug.waitForDebugger()
        @Suppress("UNCHECKED_CAST")
        if (isNetworkDown()) return

        EventBus.getDefault().post(ServiceEvent(EventType.RUNNING))

        runThread = true
        dbHelper = DBHelper.getInstance(this@DownloadService)
        downloadChapters()
    }

    private fun downloadChapters() {

        //Get Directories to start html

        val poolSize = 10
        val threadPool = Executors.newFixedThreadPool(poolSize) as ThreadPoolExecutor

        var download = dbHelper.getDownloadItemInQueue()
        while (download != null && runThread) {
            if (isNetworkDown()) throw InterruptedException(Constants.NO_NETWORK)

            //if (dataCenter.experimentalDownload) {
            //    threadPool.execute(DownloadWebPageThread(this@DownloadService, download))
            //} else {
<<<<<<< HEAD
            threadPool.submit(DownloadWebPageThread(this@DownloadService, download))?.get()
=======
                threadPool.submit(DownloadWebPageThread(this@DownloadService, download, dbHelper))?.get()
>>>>>>> 85572098
            //}

            download = dbHelper.getDownloadItemInQueue()
        }

        try {
            threadPool.shutdown()
            threadPool.awaitTermination(Long.MAX_VALUE, TimeUnit.NANOSECONDS)
        } catch (e: Exception) {
            Log.w(TAG, "Thread pool executor interrupted~")
        }
    }

    override fun onDestroy() {
        super.onDestroy()

        EventBus.getDefault().post(ServiceEvent(EventType.COMPLETE))
        runThread = false
    }

    private fun isNetworkDown(): Boolean {

        if (!Utils.checkNetwork(this@DownloadService)) {
            return true
        }
        return false
    }

}<|MERGE_RESOLUTION|>--- conflicted
+++ resolved
@@ -53,11 +53,7 @@
             //if (dataCenter.experimentalDownload) {
             //    threadPool.execute(DownloadWebPageThread(this@DownloadService, download))
             //} else {
-<<<<<<< HEAD
-            threadPool.submit(DownloadWebPageThread(this@DownloadService, download))?.get()
-=======
-                threadPool.submit(DownloadWebPageThread(this@DownloadService, download, dbHelper))?.get()
->>>>>>> 85572098
+            threadPool.submit(DownloadWebPageThread(this@DownloadService, download, dbHelper))?.get()
             //}
 
             download = dbHelper.getDownloadItemInQueue()
