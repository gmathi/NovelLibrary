--- conflicted
+++ resolved
@@ -226,24 +226,14 @@
     this.writableDatabase.update(DBKeys.TABLE_NOVEL, values, DBKeys.KEY_ID + " = ?", arrayOf(novelId.toString())).toLong()
 }
 
-<<<<<<< HEAD
-// Using Kotlin suspend functions
-=======
->>>>>>> 0074d822
+
 suspend fun DBHelper.resetNovel(novel: Novel) = coroutineScope {
     // Completely delete all novel data and start fresh. Hard reset mode ;p
     cleanupNovelData(novel)
 
     // Notice: Cannot run getNovelDetails on MainThread
     val newNovel = NovelApi.getNovelDetails(novel.url)
-<<<<<<< HEAD
-    if (newNovel != null) insertNovel(newNovel)
-}
-=======
     newNovel?.novelSectionId =  novel.novelSectionId
     newNovel?.orderId = novel.orderId
     if (newNovel != null) insertNovel(newNovel)
-}
-
-
->>>>>>> 0074d822
+}