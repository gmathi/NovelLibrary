--- conflicted
+++ resolved
@@ -54,12 +54,10 @@
     private var isSyncing = false
     private var isChaptersProcessing = false
 
-<<<<<<< HEAD
     private val snackProgressBarManager by lazy { Utils.createSnackProgressBarManager(findViewById(android.R.id.content), this)}
     private var snackProgressBar: SnackProgressBar? = null
-=======
+
     private lateinit var binding: ActivityChaptersPagerBinding
->>>>>>> 70bff004
 
     override fun onCreate(savedInstanceState: Bundle?) {
         super.onCreate(savedInstanceState)
@@ -491,7 +489,7 @@
             .onNegative { dialog, _ -> dialog.dismiss() }
             .show()
     }
-    
+
     private fun showProgressDialog() {
         if (snackProgressBar != null) {
             snackProgressBarManager.show(snackProgressBar!!, SnackProgressBarManager.LENGTH_INDEFINITE)
@@ -516,13 +514,13 @@
             showSnackbar(message)
         }
     }
-    
+
     private fun setProgressDialogValue(progress: Int) {
         if (snackProgressBar != null) {
             snackProgressBarManager.setProgress(progress)
         }
     }
-    
+
     private fun showSnackbar(message: String) {
         val snackbar = Snackbar.make(findViewById(android.R.id.content),
             message,
