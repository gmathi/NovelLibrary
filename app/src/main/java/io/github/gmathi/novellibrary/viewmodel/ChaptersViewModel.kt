--- conflicted
+++ resolved
@@ -141,65 +141,39 @@
     private suspend fun addToDB(forceUpdate: Boolean) = withContext(Dispatchers.IO) {
         loadingStatus.postValue("Adding/Updating Cache…")
 
-<<<<<<< HEAD
-        if (forceUpdate) {
-            //Delete the current data
-            db.webPageDao().deleteByNovelId(novel.id)
-            chapters?.forEach { db.webPageDao().deleteByUrl(it.url) }
-=======
         //Start transaction for faster insertions
-        val writableDatabase = dbHelper.writableDatabase
-        try {
-            writableDatabase.beginTransaction()
+        try {
             if (forceUpdate) {
                 //Delete the current data
-                dbHelper.deleteWebPages(novel.id, writableDatabase)
-                chapters?.forEach { dbHelper.deleteWebPage(it.url, writableDatabase) }
+                db.webPageDao().deleteByNovelId(novel.id)
+                chapters?.forEach { db.webPageDao().deleteByUrl(it.url) }
 
                 // We will not delete chapter settings so as to not delete the downloaded chapters file location.
                 // dbHelper.deleteWebPageSettings(novel.id)
             }
->>>>>>> bf800fc0
-
-            val chaptersList = chapters ?: return@withContext
-            val chaptersCount = chaptersList.size
-            dbHelper.updateChaptersCount(novel.id, chaptersCount.toLong(), writableDatabase)
-
-<<<<<<< HEAD
+
         val chaptersList = chapters ?: return@withContext
         val chaptersCount = chaptersList.size
         novel.chaptersCount = chaptersCount.toLong()
         db.novelDao().update(novel)
 
-        for (i in 0 until chaptersCount) {
-            loadingStatus.postValue("Caching Chapters: $i/$chaptersCount")
-            db.webPageDao().insertOrReplace(chaptersList[i])
-            db.webPageSettingsDao().insertOrReplace(WebPageSettings(chaptersList[i].url, novel.id))
-        }
+            for (i in 0 until chaptersCount) {
+                loadingStatus.postValue("Caching Chapters: $i/$chaptersCount")
+                db.webPageDao().insertOrReplace(chaptersList[i])
+                db.webPageSettingsDao().insertOrReplace(WebPageSettings(chaptersList[i].url, novel.id))
+            }
+        } finally {
+        }
+        //End Transaction
+
         chapters = ArrayList<WebPage>(db.webPageDao().findByNovelId(novel.id))
         chapterSettings = ArrayList<WebPageSettings>(db.webPageSettingsDao().findByNovelId(novel.id))
-=======
-
-            for (i in 0 until chaptersCount) {
-                loadingStatus.postValue("Caching Chapters: $i/$chaptersCount")
-                dbHelper.createWebPage(chaptersList[i], writableDatabase)
-                dbHelper.createWebPageSettings(WebPageSettings(chaptersList[i].url, novel.id), writableDatabase)
-            }
-            writableDatabase.setTransactionSuccessful()
-        } finally {
-            writableDatabase.endTransaction()
-        }
-        //End Transaction
-
-        chapters = dbHelper.getAllWebPages(novel.id)
-        chapterSettings = dbHelper.getAllWebPageSettings(novel.id)
->>>>>>> bf800fc0
     }
 
     fun addNovelToLibrary() {
         if (novel.id != -1L) return
         loadingStatus.value = Constants.Status.START
-        novel.id = db.insertNovel(novel)
+        novel.id = db.novelDao().insertNovel(novel)
         NovelSync.getInstance(novel)?.applyAsync(viewModelScope) { if (dataCenter.getSyncAddNovels(it.host)) it.addNovel(novel) }
         //There is a chance that the above insertion might fail
         if (novel.id == -1L) return
@@ -222,8 +196,8 @@
                     callback?.let { it() }
                 }
                 DELETE_DOWNLOADS -> deleteDownloadedChapters(webPages)
-                MARK_READ -> updateReadStatus(webPages, markRead = true)
-                MARK_UNREAD -> updateReadStatus(webPages, markRead = false)
+                MARK_READ -> updateReadStatus(webPages,true)
+                MARK_UNREAD -> updateReadStatus(webPages, false)
                 MARK_FAVORITE -> updateFavoriteStatus(webPages, true)
                 REMOVE_FAVORITE -> updateFavoriteStatus(webPages, false)
             }
@@ -271,59 +245,33 @@
 
     private suspend fun addChaptersToDownloadQueue(webPages: List<WebPage>) = withContext(Dispatchers.IO) {
         var counter = 0
-<<<<<<< HEAD
-        webPages.forEach {
-            withContext(Dispatchers.IO) {
-                val download = Download(it.url, novel.name, it.chapter)
-                download.orderId = it.orderId.toInt()
-                db.downloadDao().insert(download)
-                actionModeProgress.postValue(counter++.toString())
-=======
-        val writableDatabase = dbHelper.writableDatabase
-        writableDatabase.beginTransaction()
         try {
             webPages.forEach {
                 withContext(Dispatchers.IO) {
                     val download = Download(it.url, novel.name, it.chapter)
                     download.orderId = it.orderId.toInt()
-                    dbHelper.createDownload(download, writableDatabase)
+                    db.downloadDao().insert(download)
                     actionModeProgress.postValue(counter++.toString())
                 }
->>>>>>> bf800fc0
-            }
-            writableDatabase.setTransactionSuccessful()
+            }
         } finally {
-            writableDatabase.endTransaction()
-        }
-    }
-
-    private suspend fun updateReadStatus(webPages: ArrayList<WebPage>, markRead: Boolean) = withContext(Dispatchers.IO) {
+        }
+    }
+
+    private suspend fun updateReadStatus(webPages: ArrayList<WebPage>, readStatus: Boolean) = withContext(Dispatchers.IO) {
         var counter = 0
         val chapters = ArrayList(webPages)
-<<<<<<< HEAD
-        chapters.forEach { webPage ->
-            withContext(Dispatchers.IO) sub@{
-                val chaptersSettingsList = chapterSettings ?: return@sub
-                val webPageSettings = chaptersSettingsList.firstOrNull { it.url == webPage.url } ?: return@sub
-                webPageSettings.isRead = readStatus
-                db.updateWebPageSettingsReadStatus(webPageSettings)
-                actionModeProgress.postValue(counter++.toString())
-=======
-        val chaptersSettingsList = chapterSettings ?: return@withContext
-        val writableDatabase = dbHelper.writableDatabase
-        writableDatabase.beginTransaction()
         try {
             chapters.forEach { webPage ->
                 withContext(Dispatchers.IO) sub@{
+                    val chaptersSettingsList = chapterSettings ?: return@sub
                     val webPageSettings = chaptersSettingsList.firstOrNull { it.url == webPage.url } ?: return@sub
-                    dbHelper.updateWebPageSettingsReadStatus(webPageSettings, markRead, writableDatabase)
+                    webPageSettings.isRead = if (readStatus) 1 else 0
+                    db.webPageSettingsDao().updateWebPageSettingsReadStatus(webPageSettings)
                     actionModeProgress.postValue(counter++.toString())
                 }
->>>>>>> bf800fc0
-            }
-            writableDatabase.setTransactionSuccessful()
+            }
         } finally {
-            writableDatabase.endTransaction()
         }
         chapterSettings = ArrayList(db.webPageSettingsDao().findByNovelId(novel.id))
     }
@@ -331,31 +279,17 @@
     private suspend fun updateFavoriteStatus(webPages: ArrayList<WebPage>, favoriteStatus: Boolean) = withContext(Dispatchers.IO) {
         var counter = 0
         val chapters = ArrayList(webPages)
-<<<<<<< HEAD
-        chapters.forEach { webPage ->
-            withContext(Dispatchers.IO) sub@{
-                val chaptersSettingsList = chapterSettings ?: return@sub
-                val webPageSettings = chaptersSettingsList.firstOrNull { it.url == webPage.url } ?: return@sub
-                webPageSettings.metadata[Constants.MetaDataKeys.IS_FAVORITE] = favoriteStatus.toString()
-                db.webPageSettingsDao().update(webPageSettings)
-                actionModeProgress.postValue(counter++.toString())
-=======
         val chaptersSettingsList = chapterSettings ?: return@withContext
-        val writableDatabase = dbHelper.writableDatabase
-        writableDatabase.beginTransaction()
         try {
             chapters.forEach { webPage ->
                 withContext(Dispatchers.IO) sub@{
                     val webPageSettings = chaptersSettingsList.firstOrNull { it.url == webPage.url } ?: return@sub
                     webPageSettings.metadata[Constants.MetaDataKeys.IS_FAVORITE] = favoriteStatus.toString()
-                    dbHelper.updateWebPageSettings(webPageSettings, writableDatabase)
+                    db.webPageSettingsDao().update(webPageSettings)
                     actionModeProgress.postValue(counter++.toString())
                 }
->>>>>>> bf800fc0
-            }
-            writableDatabase.setTransactionSuccessful()
+            }
         } finally {
-            writableDatabase.endTransaction()
         }
     }
 
