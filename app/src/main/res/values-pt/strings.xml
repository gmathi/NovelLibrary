<resources xmlns:tools="http://schemas.android.com/tools">

    <!--
       Important please do not change the order of the string-arrays or generally anything unless it's text you're translating

       What You'll Need:

       1. A good text editor I recommend Atom (https://atom.io/), Sublime (https://www.sublimetext.com/), Brackets (http://brackets.io/) if you want to use something else no problem
       2. A little knowledge on basic HTML things like <p> <b> <i> <br/> since there are certain parts I used a bit of html to format information https://www.w3schools.com/tags/
       3. Know what character escaping is, because you cannot use characters like ' or , or ; or & or $ or % e.t.c without escaping them. e.g.
          What\'s Trending should become What\'s Trending (Refer to http://www.ascii.cl/htmlcodes.htm look at the HTML Name Column for some conventions) not what i am looking for?

       Just a quick note for translators, if you see some text that has %s or %d or %f just leave those as they are those are place holders:
       %s - is a place holder for text most likely coming from NovelLibrary, e.g. %s liked your status post -> will be eCookie or Josh liked your status post
       %d - is a place holder for a number, e.g. You have %d notifications -> will be You have 1 or 3 or 10 notifications
       %f - is also a place holder for a decimal number works exactly as the others mentioned above

       I know different languages have different rules like RTL so if you need to change the positions/order of %s or %d or %f you can still do so just don't remove the % sign
       N.B. If any of the tags <string name="abc" translatable="false" ></string> have an attribute labeled translatable="false" it means you should not translate it!
       So you can just omit those fields

       Special Cases:
       1. There are some cases I used <![CDATA[ some text here ]]>  CDATA sections are used to escape blocks of text containing characters that would otherwise be regarded as markup.
       The only delimiter that is recognized in a CDATA section is the "]]>" string that ends the CDATA section. CDATA sections cannot be nested.
       Their primary purpose is for including material such as XML fragments, without needing to escape all the delimiters.

       Uploading your files:
       You may just send the files directly and the file name should be something like strings_en.xml for english and strings_fr.xml for french respective of your locale
       To All Translators I am very grateful for your help! :)
   -->

    <string-array name="search_tab_titles">
        <item>Populares</item>
        <item>Melhores Avaliações</item>
        <item>Ativos Recentemente</item>
    </string-array>

    <string name="title_activity_novel_details">Série</string>
    <string name="title_activity_settings">Configurações</string>
    <string name="title_activity_chapters">Capítulos</string>
    <string name="title_activity_meta_data">Mais Informações</string>
    <string name="title_activity_recently_updated_novels">Séries Atualizadas Recentemente</string>
    <string name="title_activity_recently_viewed_novels">Séries Vistas Recentemente</string>


    <string name="action_settings">Configurações</string>
    <string name="action_sync">Sincronizar para updates</string>
    <string name="action_favourite">Favorito</string>
    <string name="action_bookmark">Bookmark</string>


    <string name="title_library">Biblioteca</string>
    <string name="title_search">Pesquisar</string>
    <string name="title_downloads">Downloads</string>

    <string name="app_description">Sua Parada Para Todos Os Livros</string>

    <!-- Strings related to Settings -->
    <!--<string name="pref_title_dark_theme">Dark Page Theme</string>-->
    <!--<string name="pref_description_dark_theme">Only RoyalRoadl.com supported for now.</string>-->
    <!--<string name="pref_title_experimental_download">Lighting Fast Downloads (Experimental) </string>-->
    <!--<string name="pref_description_experimental_download">Downloads really fast. Your device may freeze for a while.</string>-->
    <!--<string name="pref_title_queue_novel_downloads">Queue Novel Downloads </string>-->
    <!--<string name="pref_description_queue_novel_downloads">Downloads novels one after the another. If disabled, max of 5 novels with be downloaded simultaneously. </string>-->
    <!--<string name="pref_title_download_latest_first">Download Latest First</string>-->
    <!--<string name="pref_description_download_latest_first">Download the latest chapter first.</string>-->
    <!--<string name="chapters_left_to_download">%d Chapter(s) left to download</string>-->


    <!-- Transition Names -->
    <string name="synopsis">Sinopse</string>
    <string name="genres">Gêneros</string>
    <string name="chapters">Capítulos</string>
    <string name="legal">Legal</string>

    <string name="download">Download</string>
    <string name="downloaded">Download feito</string>
    <string name="downloading">Download em andamento</string>
    <string name="chapters_loading_message">Carregamento pode demorar, dependendo do número de capítulos</string>

    <string name="no_internet">Sem internet!</string>
    <string name="try_again">Tente novamente</string>
    <string name="clear">Limpar</string>
    <string name="clear_data">Limpar Cachê e Dados</string>
    <string name="clear_data_description">Limpa o cachê, os arquivos e a base de dados</string>
    <string name="sync">Sincronizar</string>
    <string name="remove_from_library">Remover da Biblioteca</string>
    <string name="cancel">Cancelar</string>
    <string name="remove">Remover</string>
    <string name="confirm_remove">Confirmar Remoção</string>
    <string name="confirm_remove_description">Série será removida da biblioteca e todos seus capítulos serão deletados</string>
    <string name="remove_from_downloads">Remover dos Downloads?</string>
    <string name="add_to_library">Adicionar à Biblioteca</string>
    <string name="in_library">In Library</string>
    <string name="sort">Ordenar</string>
    <string name="sort_chapters">Ordenar Capítulos</string>
    <string name="clearing_data">Limpando Dados</string>
    <string name="please_wait">Por favor, aguarde…</string>
    <string name="theme">Tema</string>
    <string name="toggle_theme">Trocar Tema</string>
    <string name="close_menu">Fechar Menu</string>
    <string name="close">Fechar</string>
    <string name="text_size">Tamanho do Texto</string>
    <string name="more_information">Mais Informações</string>
    <string name="more_info_description">Artistas, Licensas, Trandutores, …</string>
    <string name="search_novel">Pesquisar Série</string>
    <string name="bug_report">Reportar Bug</string>
    <string name="open_in_browser">Abrir no Browser</string>
    <string name="share">Compartilhar</string>
    <string name="copyright_notice">Notícia de Copyright</string>
    <string name="donate_developer">Doar para o Desenvolvedor</string>
    <string name="about_us">Sobre Nós</string>
    <string name="libraries_used">Bibliotecas Utilizadas</string>
    <string name="contributions">Contribuições</string>
    <string name="donate">Doar</string>
    <string name="donation_email_body">Obrigado por todo o trabalho. Eu gostaria de ver isso na próxima versão e aqui está minha doação.</string>
    <string name="content_restricted">Conteúdo Restrito!</string>
    <string name="lock_hint">Botões escondidos para destravar o conteúdo. Boa sorte os encontrando!!</string>


    <string name="copyright_content" tools:ignore="TypographyQuotes">
        "Novel Library is an application for providing search results aggregation services for "
        "novel readers. All contents on Novel Library are shared by readers or automatically "
        "searched and collated from the Internet by the program. Novel Library does not produce any content. \n\n"

        "Copyright of all contents on Novel Library application belongs to both the author and "
        "the publisher. If you have any questions about the copyright of the content, please contact "
        "us and we will contact you for the first time and withdraw the content. \n\n"

        "All Contents on the Novel Library Application represent the views of the author personally, "
        "and do not represent the position of the application. We do not bear legal responsibility. "
        "If you find any content violated the law, please report to us and we will review it. \n\n"

        "contact: gmathi.developer@gmail.com\n"
    </string>

    <string name="donate_content" tools:ignore="TypographyQuotes">
		"Doações ajudariam a tornar lançamentos, com novas funcionalidades, mais frequentes. "
		"Você enviar sua doação usando o aplicativo do GMail para gmathi.developer@gmail.com "
    </string>
    <string name="app_exit">Presseione Voltar novamente para sair do aplicativo</string>
    <string name="general">Geral</string>
    <string name="faster_downloads">Downloads mais Rápidos</string>
    <string name="faster_downloads_description">Acelera consideravelmente os downloads, mas seu dispositivo pode lagar/congelar durante os downloads.</string>
    <string name="first_screen_library">Tornar “Biblioteca” a tela principal</string>
    <string name="first_screen_library_description">Se desativado, a tela principal será “Pesquisa”.</string>
    <string name="clean_pages">Limpar Capítulos</string>
    <string name="clean_pages_description">Limpar capítulos antes de carregá-los.</string>
    <string name="failed_to_load_url">Falha na obtenção do conteúdo!</string>
    <string name="disable_javascript">Desativar Javascript</string>
    <string name="disable_javascript_description">Alguns websites redirecionam para propagandas quando javascipt está ativo</string>
    <string name="changelog">Últimas Modificações</string>
    <string name="donations_description_new">Estou feliz que você quer doar! Por enquanto, por favor fale sobre e compartilhe o aplicativo com outros amantes da leitura!</string>
    <string name="language">Linguagem</string>
    <string name="languages_supported">Línguas Suportadas</string>
    <string name="download_chapters">Baixar Capítulos</string>
    <string name="mark_read">Marcar como Lido</string>
    <string name="mark_unread">Marcar como Não Lido</string>
    <string name="unread">Não Lido</string>
    <string name="read">Lido</string>
    <string name="chapters_selected">%1$d Selecionado</string>
    <string name="okay">OK</string>
    <string name="confirm_action">Confirmar Ação</string>
    <string name="mark_chapters_unread_dialog_content">Marcar capítulos como não lidos?</string>
    <string name="mark_chapters_read_dialog_content">Marcar capítulos como lidos?</string>
    <string name="download_chapters_dialog_content">Baixar capítulos? \n Nota: O download de capítulos não pode ser pausado/cancelado.</string>
    <string name="alert">Alerta</string>
    <string name="novel_not_in_library_dialog_content">A série precisa ser adicionada à biblioteca antes que capítulos possam ser baixados individualmente!</string>
    <string name="download_all_chapters_dialog_content">Gerenciar série usando gerenciador de downloads. Baixar todos os capítulos?</string>
    <string name="background_chapter_downloads">Download de capítulos iniciado em segundo plano</string>

    <string name="select_all_from_page">Selecionar Todos da Página</string>
    <string name="clear_selection_from_page">Limpar Seleção da Página</string>
    <string name="download_in_queue">Na Fila</string>
    <string name="download_paused">Pausado</string>
    <string name="status">Estado</string>
    <string name="manage_downloads">Administrar Downloads</string>
    <string name="manage_downloads_dialog_content">Downloads de séries podem ser administrados usando o menu de navegação e indo para “Downloads”</string>
    <string name="take_me_there">Leve-me até lá</string>
    <string name="collection_chapters_info">Coletando Informações</string>
    <string name="download_all_new_chapters_dialog_content">Administrar downloads de séries usando o download manager. Baixar todos os capítulos?</string>
    <string name="quick_access">Acesso Rápido</string>
    <string name="new_chapters_notification_content_full">%1$d séries com um total de %2$d novos capítulos. Clique para começar a ler!</string>
    <string name="new_chapters_notification_content_single">%1$s (%2$d novos capítulos)</string>
    <string name="new_chapters_notification_title">Novos capítulos disponíveis!</string>
    <string name="sync_in_progress">Sincronização em progresso</string>

    <!-- v0.6 Strings -->

    <string name="mentions">Menções</string>
    <string name="select_all">Selecionar Tudo</string>
    <string name="clear_selection">Cancelar Seleção</string>
    <string name="download_novel">Fazer Download</string>
    <string name="add_to_library_dialog_content">A série precisa ser adicionada à Biblioteca antes que você possa baixar/marcar capítulos individuais. Deseja adicionar essa série - %s à biblioteca?</string>
    <string name="swipe_right_for_next_chapter">Estilo Japonês de Deslize</string>
    <string name="swipe_right_for_next_chapter_description">Deslize à direita para ir ao próximo capítulo</string>
    <string name="no_bookmark_found_dialog_title">Começar a Ler?</string>
    <string name="no_bookmark_found_dialog_description">Parece que você ainda não leu ‘%s’, porque não começar agora?</string>
    <string name="sync_interval">Intervalo de Sincronização</string>
    <string name="sync_interval_description">Intervalo de tempo entre verificações de novo conteúdo nas séries</string>

    <!-- v0.7 Strings -->
    <string name="clean">Limpar</string>
    <string name="reader">Leitor</string>
    <string name="reader_mode">Modo de Leitura</string>
    <string name="show_reader_scroll">Mostrar Barra de Rolagem</string>
    <string name="show_reader_scroll_description">Mostra a barra de rolagem vertical no canto direito da tela para que você possa acompanhar seu progresso no capítulo</string>
    <string name="show_comments_section">Mostrar Comentários</string>
    <string name="show_comments_section_description">Mostra a seção de comentários do capítulo no modo de leitura. (Número Limitado de Websites Suportados)</string>
    <string name="backup">Backup</string>
    <string name="backup_data">Fazer Backup dos Dados</string>
    <string name="backup_data_description">Fazer Backup dos Dados para armazenamento interno/cartão sd</string>
    <string name="restore">Restaurar</string>
    <string name="restore_data">Restaurar Dados</string>
    <string name="restore_data_description">Restaurar Dados do armazenamento interno/cartão sd</string>
    <string name="import_reading_list">Importar Lista de Leitura</string>
    <string name="nu_reading_list_url">URL da Lista de Leitura do Novel Updates</string>
    <string name="volume_scroll">Usar Botões de Volume para Rolagem</string>
    <string name="volume_scroll_description">Usar botão de Volume parar rolar a tela para cima/baixo enquanto estiver lendo</string>
    <string name="keep_screen_on">Manter Tela Ligada</string>
    <string name="keep_screen_on_description">Mantém a tela ligada enquanto você estiver lendo</string>
    <string name="join_us_on_discord">Junte-se a nós no Discord</string>
    <string name="other">Outros</string>
    <string name="no_bookmark">No Bookmark!</string>
    <string name="imported_list">Imported List</string>
<<<<<<< HEAD
=======
    <string name="already_in_library">[ Already In Library ]</string>
    <string name="group_notification_text">Updated for the novels in your library</string>
    <string name="confirm_remove_download_description">Do you want to remove the novel from downloads?</string>
    <string name="reader_mode_description">Reader mode will be on permanently</string>
    <string name="delete_chapters">Delete Chapters</string>
    <string name="immersive_mode">Show Full Screen</string>
    <string name="immersive_mode_description">Hide the system bars when reading</string>
>>>>>>> 810871f4

</resources><|MERGE_RESOLUTION|>--- conflicted
+++ resolved
@@ -223,8 +223,7 @@
     <string name="other">Outros</string>
     <string name="no_bookmark">No Bookmark!</string>
     <string name="imported_list">Imported List</string>
-<<<<<<< HEAD
-=======
+
     <string name="already_in_library">[ Already In Library ]</string>
     <string name="group_notification_text">Updated for the novels in your library</string>
     <string name="confirm_remove_download_description">Do you want to remove the novel from downloads?</string>
@@ -232,6 +231,5 @@
     <string name="delete_chapters">Delete Chapters</string>
     <string name="immersive_mode">Show Full Screen</string>
     <string name="immersive_mode_description">Hide the system bars when reading</string>
->>>>>>> 810871f4
 
 </resources>