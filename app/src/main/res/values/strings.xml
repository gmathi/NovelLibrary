--- conflicted
+++ resolved
@@ -584,9 +584,5 @@
     <string name="scrolling_text_description">Enable scrolling text on novel titles and other items where text is too large to fit on the screen</string>
     <string name="auto_read_next_chapter">Auto Read Next Chapter</string>
     <string name="auto_read_next_chapter_description">Automatically read the next chapter when the current chapter finishes in Read Aloud mode</string>
-<<<<<<< HEAD
-    <string name="reset_novel">Reset Novel</string>
-=======
->>>>>>> 58619460
 
 </resources>