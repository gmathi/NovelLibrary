apply plugin: 'com.android.application'
apply plugin: 'kotlin-android'
apply plugin: 'kotlin-kapt'
apply plugin: 'com.google.gms.google-services'
apply plugin: 'com.google.firebase.crashlytics'

//apply plugin: 'realm-android'

def keystorePropertiesFile = rootProject.file("keystore.properties")
def keystoreProperties = new Properties()
if (keystorePropertiesFile.exists() && keystorePropertiesFile.canRead()) {
    keystoreProperties.load(new FileInputStream(keystorePropertiesFile))
}

android {
    compileSdkVersion 30
    buildToolsVersion '30.0.3'
    defaultConfig {
        applicationId "io.github.gmathi.novellibrary"
        minSdkVersion 21
        targetSdkVersion 30
        multiDexEnabled true
        versionCode 96
        versionName "0.17.beta"
        testInstrumentationRunner "androidx.test.runner.AndroidJUnitRunner"
        vectorDrawables.useSupportLibrary = true
    }

    signingConfigs {
        release {
            keyAlias keystoreProperties['keyAlias']
            keyPassword keystoreProperties['keyPassword']
            storeFile file(keystoreProperties['storeFile'])
            storePassword keystoreProperties['storePassword']
        }
    }

    buildTypes {
        debug {
            pseudoLocalesEnabled true
            getIsDefault().set(true)
        }

        release {
            signingConfig signingConfigs.release
            minifyEnabled false
            proguardFiles getDefaultProguardFile('proguard-android.txt'), 'proguard-rules.pro'
        }
    }

    flavorDimensions "mode"
    productFlavors {
        mirror {
            // Flavor adds a suffix to the package name, so the
            // build can be installed alongside the main build.
            dimension "mode"
            applicationIdSuffix ".mirror"
        }

        canary {
            // Flavor to enable leekCanary.
            dimension "mode"
        }

        normal {
            // Normal build.
            dimension "mode"
            getIsDefault().set(true)
        }
    }

    compileOptions {
        sourceCompatibility JavaVersion.VERSION_1_8
        targetCompatibility JavaVersion.VERSION_1_8
    }

    kotlinOptions {
        jvmTarget = JavaVersion.VERSION_1_8.toString()
    }

    buildFeatures {
        dataBinding = true
        viewBinding = true
    }

}

dependencies {
    implementation fileTree(dir: 'libs', include: ['*.jar', '*.aar'])
    implementation 'androidx.constraintlayout:constraintlayout:2.0.4'
    implementation 'androidx.browser:browser:1.3.0'

    testImplementation 'junit:junit:4.13.2'
    androidTestImplementation 'androidx.test.ext:junit:1.1.2'
    androidTestImplementation 'androidx.test.espresso:espresso-core:3.3.0'

    implementation 'androidx.legacy:legacy-support-v4:1.0.0'
    implementation 'androidx.appcompat:appcompat:1.2.0'
    implementation 'androidx.cardview:cardview:1.0.0'
    implementation 'com.google.android.material:material:1.3.0'
    implementation 'androidx.vectordrawable:vectordrawable:1.1.0'
    implementation 'androidx.preference:preference-ktx:1.1.1'

    implementation 'androidx.multidex:multidex:2.0.1'

    implementation 'org.jsoup:jsoup:1.13.1'
    implementation 'org.greenrobot:eventbus:3.2.0'
    implementation 'com.github.bumptech.glide:glide:4.12.0'

    implementation 'com.github.chrisbanes:PhotoView:2.3.0'
    implementation 'com.github.medyo:fancybuttons:1.8.3'
    implementation 'com.github.johnpersano:supertoasts:2.0'

    implementation 'com.hanks.animatecheckbox:library:0.1'
    implementation 'com.yarolegovich:sliding-root-nav:1.1.1'
    implementation 'com.ogaclejapan.smarttablayout:library:2.0.0@aar'
    implementation 'com.futuremind.recyclerfastscroll:fastscroll:0.2.5'
    implementation 'jp.wasabeef:recyclerview-animators:4.0.2'
    implementation 'nl.dionsegijn:konfetti:1.3.2'

    implementation('com.firebaseui:firebase-ui-auth:7.1.1', {
        exclude group: 'com.google.firebase'
        exclude group: 'com.google.android.gms'
        exclude group: 'com.android.support'
        exclude group: 'com.google.api-client'
        exclude group: 'com.google.apis'
    })

    final material_dialogs_version = '3.3.0'
    implementation "com.afollestad.material-dialogs:core:$material_dialogs_version"
    implementation "com.afollestad.material-dialogs:input:$material_dialogs_version"
    implementation "com.afollestad.material-dialogs:color:$material_dialogs_version"
    implementation "com.afollestad.material-dialogs:lifecycle:$material_dialogs_version"

    implementation "com.google.android.gms:play-services-gcm:17.0.0"
    implementation "com.google.android.gms:play-services-drive:17.0.0"
    implementation "com.google.android.gms:play-services-auth:19.0.0"

    def work_version = '2.5.0'
    implementation "androidx.work:work-runtime-ktx:$work_version"
    implementation "androidx.work:work-gcm:$work_version"
    androidTestImplementation "androidx.work:work-testing:$work_version"

    implementation 'com.google.code.gson:gson:2.8.6'

    implementation 'androidx.lifecycle:lifecycle-extensions:2.2.0'

<<<<<<< HEAD
    implementation 'com.airbnb.android:lottie:3.6.1'
=======
    implementation 'com.airbnb.android:lottie:3.6.0'
>>>>>>> 8c3a6603
    implementation 'com.github.chimbori:crux:2.2.0'

    implementation "uy.kohesive.injekt:injekt-core:1.16.1"

    // Network client
    final okhttp_version = '5.0.0-alpha.2'
    implementation "com.squareup.okhttp3:okhttp:$okhttp_version"
    implementation "com.squareup.okhttp3:logging-interceptor:$okhttp_version"
    implementation "com.squareup.okhttp3:okhttp-dnsoverhttps:$okhttp_version"
    implementation 'com.squareup.okio:okio:3.0.0-alpha.1'

    // TLS 1.3 support for Android < 10
    implementation 'org.conscrypt:conscrypt-android:2.5.1'

    // REST
    final retrofit_version = '2.9.0'
    implementation "com.squareup.retrofit2:retrofit:$retrofit_version"
    implementation "com.jakewharton.retrofit:retrofit2-kotlinx-serialization-converter:0.8.0"
    implementation "com.squareup.retrofit2:converter-gson:$retrofit_version"
    implementation "com.squareup.retrofit2:adapter-rxjava:$retrofit_version"


<<<<<<< HEAD
    canaryImplementation 'com.squareup.leakcanary:leakcanary-android:2.7'

    kapt 'com.github.bumptech.glide:compiler:4.12.0'
    implementation "org.jetbrains.kotlin:kotlin-stdlib-jdk8:$kotlin_version"
	final kotlinx_coroutines_version = '1.4.3-native-mt'
=======
    canaryImplementation 'com.squareup.leakcanary:leakcanary-android:2.6'

    kapt 'com.github.bumptech.glide:compiler:4.12.0'
    implementation "org.jetbrains.kotlin:kotlin-stdlib-jdk8:$kotlin_version"

	final kotlinx_coroutines_version = '1.4.2-native-mt'
>>>>>>> 8c3a6603
    implementation "org.jetbrains.kotlinx:kotlinx-coroutines-core:$kotlinx_coroutines_version"
    implementation "org.jetbrains.kotlinx:kotlinx-coroutines-android:$kotlinx_coroutines_version"

    implementation 'com.github.tingyik90:snackprogressbar:6.4.2'

    // Import the BoM for the Firebase platform
    implementation platform('com.google.firebase:firebase-bom:26.0.0')

    implementation 'com.google.firebase:firebase-analytics-ktx'

    implementation 'com.google.firebase:firebase-core'
    implementation 'com.google.firebase:firebase-config-ktx'
    implementation 'com.google.firebase:firebase-crashlytics-ktx'
    implementation 'com.google.firebase:firebase-messaging-ktx'
    implementation 'com.google.firebase:firebase-auth-ktx'
    implementation 'com.google.firebase:firebase-analytics-ktx'

}

task countTranslations {
    File json = file('src\\main\\assets\\translations.json')

    Set<File> resources = fileTree('src\\main\\res')
            .files.findAll { (it.name == 'strings.xml') }
    File englishResources = resources.find { it.parentFile.name == 'values' }
    resources.remove(englishResources)

    List<String> englishStrings = englishResources.text.readLines()
            .findAll { it.trim().startsWith('<string name="') && !it.contains('translatable="false"') && it.endsWith('</string>') }
            .collect { it.trim().split('">')[1].split('</')[0] }

    json.text = '{\r\n  "en": "' + englishStrings.size() + '"'

    resources.each { resource ->
        List<String> strings = resource.text.readLines()
                .findAll { it.trim().startsWith('<string name="') && !it.contains('translatable="false"') && it.endsWith('</string>') }
                .collect { it.trim().split('">')[1].split('</')[0] }
                .findAll { !englishStrings.contains(it) }
        json.text += ',\r\n  "' + resource.parentFile.name.split('-')[1] + '": "' + strings.size() + '"'
    }

    json.text += '\r\n}'
    //print(json.text)
}<|MERGE_RESOLUTION|>--- conflicted
+++ resolved
@@ -145,11 +145,8 @@
 
     implementation 'androidx.lifecycle:lifecycle-extensions:2.2.0'
 
-<<<<<<< HEAD
+
     implementation 'com.airbnb.android:lottie:3.6.1'
-=======
-    implementation 'com.airbnb.android:lottie:3.6.0'
->>>>>>> 8c3a6603
     implementation 'com.github.chimbori:crux:2.2.0'
 
     implementation "uy.kohesive.injekt:injekt-core:1.16.1"
@@ -172,20 +169,12 @@
     implementation "com.squareup.retrofit2:adapter-rxjava:$retrofit_version"
 
 
-<<<<<<< HEAD
     canaryImplementation 'com.squareup.leakcanary:leakcanary-android:2.7'
 
     kapt 'com.github.bumptech.glide:compiler:4.12.0'
     implementation "org.jetbrains.kotlin:kotlin-stdlib-jdk8:$kotlin_version"
-	final kotlinx_coroutines_version = '1.4.3-native-mt'
-=======
-    canaryImplementation 'com.squareup.leakcanary:leakcanary-android:2.6'
-
-    kapt 'com.github.bumptech.glide:compiler:4.12.0'
-    implementation "org.jetbrains.kotlin:kotlin-stdlib-jdk8:$kotlin_version"
-
-	final kotlinx_coroutines_version = '1.4.2-native-mt'
->>>>>>> 8c3a6603
+   	final kotlinx_coroutines_version = '1.4.3-native-mt'
+
     implementation "org.jetbrains.kotlinx:kotlinx-coroutines-core:$kotlinx_coroutines_version"
     implementation "org.jetbrains.kotlinx:kotlinx-coroutines-android:$kotlinx_coroutines_version"
 
