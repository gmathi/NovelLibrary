--- conflicted
+++ resolved
@@ -88,11 +88,7 @@
     implementation 'com.afollestad:drag-select-recyclerview:1.0.0'
     implementation 'com.thanosfisherman.mayi:mayi:1.4'
     implementation 'com.tapadoo.android:alerter:2.0.1'
-<<<<<<< HEAD
-    implementation('com.firebaseui:firebase-ui-auth:3.1.0' , {
-=======
     implementation('com.firebaseui:firebase-ui-auth:3.1.0', {
->>>>>>> 810871f4
         exclude group: 'com.google.firebase'
         exclude group: 'com.google.android.gms'
 
