--- conflicted
+++ resolved
@@ -129,13 +129,9 @@
 
     implementation "com.google.firebase:firebase-messaging:20.1.1"
     implementation "com.google.firebase:firebase-auth:19.2.0"
-<<<<<<< HEAD
-    implementation "com.google.firebase:firebase-core:17.2.2"
-    implementation "com.google.firebase:firebase-config:19.1.1"
-=======
+
     implementation "com.google.firebase:firebase-core:17.2.3"
     implementation "com.google.firebase:firebase-config:19.1.2"
->>>>>>> 6184f05f
     implementation 'com.google.code.gson:gson:2.8.6'
 
 
@@ -143,25 +139,10 @@
         transitive = true
     }
 
-<<<<<<< HEAD
-//    implementation('com.google.api-client:google-api-client-android:1.23.0') {
-//        exclude group: 'org.apache.httpcomponents'
-//        exclude group: 'com.google.code.findbugs'
-//        exclude group: 'com.google.android.gms'
-//        exclude group: 'com.firebaseui'
-//    }
-//    implementation('com.google.apis:google-api-services-drive:v2-rev294-1.23.0') {
-//        exclude group: 'org.apache.httpcomponents'
-//        exclude group: 'com.google.code.findbugs'
-//        exclude group: 'com.google.android.gms'
-//        exclude group: 'com.firebaseui'
-//    }
 
     canaryImplementation 'com.squareup.leakcanary:leakcanary-android:2.2'
 
-=======
     debugImplementation 'com.squareup.leakcanary:leakcanary-android:2.1'
->>>>>>> 6184f05f
     kapt 'com.github.bumptech.glide:compiler:4.11.0'
     implementation "org.jetbrains.kotlin:kotlin-stdlib-jdk7:$kotlin_version"
 }
